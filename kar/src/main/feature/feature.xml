--- conflicted
+++ resolved
@@ -16,21 +16,13 @@
   ~ limitations under the License.
   -->
 
-<<<<<<< HEAD
-<features name="unomi-features" xmlns="http://karaf.apache.org/xmlns/features/v1.3.0" xmlns:xsi="http://www.w3.org/2001/XMLSchema-instance" xsi:schemaLocation="http://karaf.apache.org/xmlns/features/v1.3.0 http://karaf.apache.org/xmlns/features/v1.3.0">
-=======
-<features name="unomi-kar" xmlns="http://karaf.apache.org/xmlns/features/v1.6.0" xmlns:xsi="http://www.w3.org/2001/XMLSchema-instance" xsi:schemaLocation="http://karaf.apache.org/xmlns/features/v1.6.0 http://karaf.apache.org/xmlns/features/v1.6.0">
->>>>>>> 6d4525e1
+<features name="unomi-features" xmlns="http://karaf.apache.org/xmlns/features/v1.6.0" xmlns:xsi="http://www.w3.org/2001/XMLSchema-instance" xsi:schemaLocation="http://karaf.apache.org/xmlns/features/v1.6.0 http://karaf.apache.org/xmlns/features/v1.6.0">
 
     <repository>mvn:org.apache.karaf.features/specs/${karaf.version}/xml/features</repository>
     <repository>mvn:org.apache.cxf.karaf/apache-cxf/${cxf.version}/xml/features</repository>
 
-<<<<<<< HEAD
     <feature name="unomi-base" description="Apache Unomi :: Base Feature" version="${project.version}">
-=======
-    <feature description="unomi-kar" version="${project.version}" name="unomi-kar" start-level="70">
         <requirement>osgi.service;effective:=active;filter:=(objectClass=org.osgi.service.http.HttpService)</requirement>
->>>>>>> 6d4525e1
         <feature prerequisite="true">wrap</feature>
         <feature prerequisite="true">aries-blueprint</feature>
         <feature prerequisite="true">war</feature>
@@ -46,185 +38,170 @@
         <feature>feature</feature>
         <feature>spifly</feature>
         <feature>shell-compat</feature>
-<<<<<<< HEAD
-        <configfile finalname="/etc/org.apache.unomi.plugins.request.cfg">mvn:org.apache.unomi/unomi-plugins-request/${project.version}/cfg/requestcfg</configfile>
-        <configfile finalname="/etc/org.apache.unomi.plugins.base.cfg">mvn:org.apache.unomi/unomi-plugins-base/${project.version}/cfg/pluginsbasecfg</configfile>
-=======
         <feature>jackson</feature>
         <feature>jackson-jaxrs</feature>
-        <configfile finalname="/etc/org.apache.unomi.web.cfg">mvn:org.apache.unomi/unomi-wab/${project.version}/cfg/unomicfg</configfile>
-        <configfile finalname="/etc/org.apache.unomi.persistence.elasticsearch.cfg">mvn:org.apache.unomi/unomi-persistence-elasticsearch-core/${project.version}/cfg/elasticsearchcfg</configfile>
->>>>>>> 6d4525e1
-        <configfile finalname="/etc/org.apache.unomi.services.cfg">mvn:org.apache.unomi/unomi-services/${project.version}/cfg/servicescfg</configfile>
-        <configfile finalname="/etc/org.apache.unomi.thirdparty.cfg">mvn:org.apache.unomi/unomi-services/${project.version}/cfg/thirdpartycfg</configfile>
-        <configfile finalname="/etc/org.apache.unomi.cluster.cfg">mvn:org.apache.unomi/unomi-services/${project.version}/cfg/clustercfg</configfile>
-        <configfile finalname="/etc/org.apache.unomi.plugins.request.cfg">mvn:org.apache.unomi/unomi-plugins-request/${project.version}/cfg/requestcfg</configfile>
-        <configfile finalname="/etc/org.apache.unomi.plugins.base.cfg">mvn:org.apache.unomi/unomi-plugins-base/${project.version}/cfg/pluginsbasecfg</configfile>
-        <configfile finalname="/etc/org.apache.unomi.geonames.cfg">mvn:org.apache.unomi/cxs-geonames-services/${project.version}/cfg/geonamescfg</configfile>
-        <configfile finalname="/etc/org.apache.unomi.schema.cfg">mvn:org.apache.unomi/unomi-json-schema-services/${project.version}/cfg/schemacfg</configfile>
-<<<<<<< HEAD
-        <bundle>mvn:commons-io/commons-io/${apache.commons.io.version}</bundle>
-        <bundle>mvn:com.fasterxml.jackson.core/jackson-core/${version.jackson.core}</bundle>
-        <bundle>mvn:com.github.fge/btf/1.2</bundle>
-        <bundle>mvn:com.github.fge/msg-simple/1.1</bundle>
-        <bundle>mvn:com.google.guava/guava/16.0.1</bundle>
-        <bundle>mvn:com.github.fge/jackson-coreutils/1.8</bundle>
-        <bundle>mvn:com.github.fge/json-patch/1.9</bundle>
-        <bundle>mvn:org.json/json/${org.json.version}</bundle>
-        <bundle>mvn:com.fasterxml.jackson.core/jackson-databind/${version.jackson.databind}</bundle>
-        <bundle>mvn:com.fasterxml.jackson.datatype/jackson-datatype-jsr310/${version.jackson.databind}</bundle>
-        <bundle>mvn:com.fasterxml.jackson.core/jackson-annotations/${version.jackson.core}</bundle>
-        <bundle>mvn:com.fasterxml.jackson.jaxrs/jackson-jaxrs-base/${version.jackson.core}</bundle>
-        <bundle>mvn:com.fasterxml.jackson.module/jackson-module-jaxb-annotations/${version.jackson.jaxb}</bundle>
-        <bundle>mvn:com.fasterxml.jackson.jaxrs/jackson-jaxrs-json-provider/${version.jackson.core}</bundle>
-        <bundle>mvn:org.yaml/snakeyaml/1.33</bundle>
-        <bundle>mvn:com.fasterxml.jackson.dataformat/jackson-dataformat-yaml/${version.jackson.core}</bundle>
+        <bundle>mvn:commons-collections/commons-collections/${commons-collections.version}</bundle>
+        <bundle>mvn:org.apache.commons/commons-lang3/${commons-lang3.version}</bundle>
+        <bundle>mvn:commons-beanutils/commons-beanutils/${commons-beanutils.version}</bundle>
+        <bundle>mvn:commons-io/commons-io/${commons-io.version}</bundle>
+        <bundle>mvn:org.apache.httpcomponents/httpcore-osgi/${httpcore-osgi.version}</bundle>
+        <bundle>mvn:org.apache.httpcomponents/httpclient-osgi/${httpclient-osgi.version}</bundle>
+        <bundle>mvn:javax.validation/validation-api/${javax-validation.version}</bundle>
+        <!-- Jackson bundles not included in any karaf feature -->
+        <bundle>mvn:com.fasterxml.jackson.datatype/jackson-datatype-jsr310/${jackson.version}</bundle>
+        <bundle>mvn:com.fasterxml.jackson.module/jackson-module-jaxb-annotations/${jackson.version}</bundle>
+
+        <bundle>mvn:com.github.java-json-tools/btf/${btf.version}</bundle>
+        <bundle>mvn:com.github.java-json-tools/msg-simple/${msg-simple.version}</bundle>
+        <bundle>mvn:com.github.java-json-tools/jackson-coreutils/${jackson-coreutils.version}</bundle>
+        <bundle>mvn:com.github.java-json-tools/json-patch/${json-patch.version}</bundle>
+        <bundle>mvn:com.google.guava/guava/${guava.version}</bundle>
+        <bundle>mvn:org.json/json/${org-json.version}</bundle>
         <bundle>mvn:joda-time/joda-time/${joda-time.version}</bundle>
-        <bundle>mvn:org.apache.servicemix.specs/org.apache.servicemix.specs.jaxws-api-2.2/2.9.0</bundle>
-        <bundle>mvn:javax.annotation/javax.annotation-api/1.3.2</bundle>
-        <bundle>mvn:org.apache.servicemix.bundles/org.apache.servicemix.bundles.jsr305/${jsr305.bundle.version}</bundle>
-        <bundle>mvn:commons-collections/commons-collections/${apache.commons.collections.version}</bundle>
+        <bundle>mvn:jakarta.annotation/jakarta.annotation-api/${jakarta-annotation-api.version}</bundle>
+        <bundle>mvn:com.google.code.findbugs/jsr305/${jsr305.version}</bundle>
+        <bundle>mvn:org.apache.groovy/groovy/${groovy.version}</bundle>
+        <bundle>mvn:org.apache.groovy/groovy-xml/${groovy.version}</bundle>
+        <bundle>mvn:org.apache.groovy/groovy-json/${groovy.version}</bundle>
+
         <bundle>mvn:org.apache.unomi/unomi-lifecycle-watcher/${project.version}</bundle>
         <bundle>mvn:org.apache.unomi/unomi-api/${project.version}</bundle>
         <bundle>mvn:org.apache.unomi/unomi-common/${project.version}</bundle>
         <bundle>mvn:org.apache.unomi/unomi-scripting/${project.version}</bundle>
         <bundle>mvn:org.apache.unomi/unomi-metrics/${project.version}</bundle>
         <bundle>mvn:org.apache.unomi/unomi-persistence-spi/${project.version}</bundle>
-     </feature>
-
-     <feature name="unomi-startup" description="Apache Unomi :: Startup Tools" version="${project.version}">
-         <configfile finalname="/etc/org.apache.unomi.migration.cfg">mvn:org.apache.unomi/shell-commands/${project.version}/cfg/migration</configfile>
-         <configfile finalname="/etc/org.apache.unomi.start.cfg">mvn:org.apache.unomi/shell-commands/${project.version}/cfg/start</configfile>
-         <bundle>mvn:org.apache.httpcomponents/httpcore-osgi/${httpcore-osgi.version}</bundle>
-         <bundle>mvn:org.apache.httpcomponents/httpclient-osgi/${httpclient-osgi.version}</bundle>
-         <bundle>mvn:org.apache.groovy/groovy/${groovy.version}</bundle>
-         <bundle>mvn:org.apache.groovy/groovy-xml/${groovy.version}</bundle>
-         <bundle>mvn:org.apache.groovy/groovy-json/${groovy.version}</bundle>
-         <bundle>mvn:org.apache.unomi/shell-commands/${project.version}</bundle>
-     </feature>
-
-    <feature name="unomi-persistence-elasticsearch" description="ElasticSearch persistence implementation for Apache Unomi" version="${project.version}">
+    </feature>
+
+    <feature name="unomi-startup" description="Apache Unomi :: Startup Tools" version="${project.version}">
+        <feature>unomi-base</feature>
+        <configfile finalname="/etc/org.apache.unomi.migration.cfg">mvn:org.apache.unomi/shell-commands/${project.version}/cfg/migration</configfile>
+        <configfile finalname="/etc/org.apache.unomi.start.cfg">mvn:org.apache.unomi/shell-commands/${project.version}/cfg/start</configfile>
+        <bundle>mvn:org.apache.unomi/shell-commands/${project.version}</bundle>
+    </feature>
+
+    <feature name="unomi-elasticsearch-core" description="Apache Unomi :: Persistence :: ElasticSearch :: Core" version="${project.version}">
+        <feature>unomi-startup</feature>
         <configfile finalname="/etc/org.apache.unomi.persistence.elasticsearch.cfg">mvn:org.apache.unomi/unomi-persistence-elasticsearch-core/${project.version}/cfg/elasticsearchcfg</configfile>
         <bundle start="false">mvn:org.apache.unomi/unomi-persistence-elasticsearch-core/${project.version}</bundle>
+        <capability>unomi.persistence;provider:=elasticsearch</capability>
+    </feature>
+
+    <feature name="unomi-opensearch-core" description="Apache Unomi :: Persistence :: OpenSearch :: Core" version="${project.version}">
+        <feature>unomi-startup</feature>
+        <configfile finalname="/etc/org.apache.unomi.persistence.opensearch.cfg">mvn:org.apache.unomi/unomi-persistence-opensearch-core/${project.version}/cfg/opensearchcfg</configfile>
+        <bundle start="false">mvn:org.apache.unomi/unomi-persistence-opensearch-core/${project.version}</bundle>
+        <capability>unomi.persistence;provider:=opensearch</capability>
+    </feature>
+
+    <feature name="unomi-persistence-core" description="Apache Unomi :: Persistence :: Core" version="${project.version}">
+        <requirement>unomi.persistence</requirement>
+        <feature dependency="true">unomi-elasticsearch-core</feature>
+    </feature>
+
+    <feature name="unomi-services" description="Apache Unomi :: Services" version="${project.version}">
+        <feature>unomi-persistence-core</feature>
+        <configfile finalname="/etc/org.apache.unomi.services.cfg">mvn:org.apache.unomi/unomi-services/${project.version}/cfg/servicescfg</configfile>
+        <configfile finalname="/etc/org.apache.unomi.thirdparty.cfg">mvn:org.apache.unomi/unomi-services/${project.version}/cfg/thirdpartycfg</configfile>
+        <configfile finalname="/etc/org.apache.unomi.cluster.cfg">mvn:org.apache.unomi/unomi-services/${project.version}/cfg/clustercfg</configfile>
         <bundle start="false">mvn:org.apache.unomi/unomi-services/${project.version}</bundle>
+    </feature>
+
+    <feature name="unomi-rest-api" description="Apache Unomi :: REST API" version="${project.version}">
+        <feature>unomi-services</feature>
+        <configfile finalname="/etc/org.apache.unomi.schema.cfg">mvn:org.apache.unomi/unomi-json-schema-services/${project.version}/cfg/schemacfg</configfile>
         <bundle start="false">mvn:org.apache.unomi/unomi-json-schema-services/${project.version}</bundle>
+        <bundle start="false">mvn:org.apache.unomi/unomi-rest/${project.version}</bundle>
         <bundle start="false">mvn:org.apache.unomi/unomi-json-schema-rest/${project.version}</bundle>
+        <!-- Ideally this next service should be in the unomi-cxs-privacy-extension feature, but it is currently used by the unomi-rest-api feature directly -->
+        <bundle start="false">mvn:org.apache.unomi/cxs-privacy-extension-services/${project.version}</bundle>
+    </feature>
+
+    <feature name="unomi-cxs-lists-extension" description="Apache Unomi :: Extensions :: Lists" version="${project.version}">
+        <feature>unomi-rest-api</feature>
         <bundle start="false">mvn:org.apache.unomi/cxs-lists-extension-services/${project.version}</bundle>
         <bundle start="false">mvn:org.apache.unomi/cxs-lists-extension-rest/${project.version}</bundle>
+        <bundle start="false">mvn:org.apache.unomi/cxs-lists-extension-actions/${project.version}</bundle>
+    </feature>
+
+    <feature name="unomi-cxs-geonames-extension" description="Apache Unomi :: Extensions :: Geonames" version="${project.version}">
+        <feature>unomi-rest-api</feature>
+        <configfile finalname="/etc/org.apache.unomi.geonames.cfg">mvn:org.apache.unomi/cxs-geonames-services/${project.version}/cfg/geonamescfg</configfile>
         <bundle start="false">mvn:org.apache.unomi/cxs-geonames-services/${project.version}</bundle>
         <bundle start="false">mvn:org.apache.unomi/cxs-geonames-rest/${project.version}</bundle>
-        <bundle start="false">mvn:org.apache.unomi/cxs-privacy-extension-services/${project.version}</bundle>
+    </feature>
+
+    <feature name="unomi-cxs-privacy-extension" description="Apache Unomi :: Privacy Extension Services" version="${project.version}">
+        <feature>unomi-rest-api</feature>
         <bundle start="false">mvn:org.apache.unomi/cxs-privacy-extension-rest/${project.version}</bundle>
+    </feature>
+
+    <feature name="unomi-elasticsearch-conditions" description="Apache Unomi :: Persistence :: ElasticSearch :: Conditions" version="${project.version}">
+        <feature>unomi-elasticsearch-core</feature>
+        <feature>unomi-cxs-privacy-extension</feature>
         <bundle start="false">mvn:org.apache.unomi/unomi-persistence-elasticsearch-conditions/${project.version}</bundle>
-        <bundle start="false">mvn:org.apache.unomi/unomi-rest/${project.version}</bundle>
+    </feature>
+
+    <feature name="unomi-opensearch-conditions" description="Apache Unomi :: Persistence :: OpenSearch :: Conditions" version="${project.version}">
+        <feature>unomi-opensearch-core</feature>
+        <feature>unomi-cxs-privacy-extension</feature>
+        <bundle start="false">mvn:org.apache.unomi/unomi-persistence-opensearch-conditions/${project.version}</bundle>
+    </feature>
+
+    <feature name="unomi-plugins-base" description="Apache Unomi :: Plugins :: Base" version="${project.version}">
+        <feature>unomi-services</feature>
+        <configfile finalname="/etc/org.apache.unomi.plugins.base.cfg">mvn:org.apache.unomi/unomi-plugins-base/${project.version}/cfg/pluginsbasecfg</configfile>
         <bundle start="false">mvn:org.apache.unomi/unomi-plugins-base/${project.version}</bundle>
+    </feature>
+
+    <feature name="unomi-plugins-request" description="Apache Unomi :: Plugins :: Request" version="${project.version}">
+        <feature>unomi-services</feature>
+        <configfile finalname="/etc/org.apache.unomi.plugins.request.cfg">mvn:org.apache.unomi/unomi-plugins-request/${project.version}/cfg/requestcfg</configfile>
         <bundle start="false">mvn:org.apache.unomi/unomi-plugins-request/${project.version}</bundle>
+    </feature>
+
+    <feature name="unomi-plugins-mail" description="Apache Unomi :: Plugins :: Mail" version="${project.version}">
+        <feature>unomi-services</feature>
         <bundle start="false">mvn:org.apache.unomi/unomi-plugins-mail/${project.version}</bundle>
+    </feature>
+
+    <feature name="unomi-plugins-optimization-test" description="Apache Unomi :: Plugins :: Optimization Test" version="${project.version}">
+        <feature>unomi-services</feature>
         <bundle start="false">mvn:org.apache.unomi/unomi-plugins-optimization-test/${project.version}</bundle>
-        <bundle start="false">mvn:org.apache.unomi/cxs-lists-extension-actions/${project.version}</bundle>
-    </feature>
-
-    <feature name="unomi-persistence-opensearch" description="OpenSearch persistence implementation for Apache Unomi" version="${project.version}">
-        <configfile finalname="/etc/org.apache.unomi.persistence.opensearch.cfg">mvn:org.apache.unomi/unomi-persistence-opensearch-core/${project.version}/cfg/opensearchcfg</configfile>
-        <bundle start="false">mvn:org.apache.unomi/unomi-persistence-opensearch-core/${project.version}</bundle>
-        <bundle start="false">mvn:org.apache.unomi/unomi-services/${project.version}</bundle>
-        <bundle start="false">mvn:org.apache.unomi/unomi-json-schema-services/${project.version}</bundle>
-        <bundle start="false">mvn:org.apache.unomi/unomi-json-schema-rest/${project.version}</bundle>
-        <bundle start="false">mvn:org.apache.unomi/cxs-lists-extension-services/${project.version}</bundle>
-        <bundle start="false">mvn:org.apache.unomi/cxs-lists-extension-rest/${project.version}</bundle>
-        <bundle start="false">mvn:org.apache.unomi/cxs-geonames-services/${project.version}</bundle>
-        <bundle start="false">mvn:org.apache.unomi/cxs-geonames-rest/${project.version}</bundle>
-        <bundle start="false">mvn:org.apache.unomi/cxs-privacy-extension-services/${project.version}</bundle>
-        <bundle start="false">mvn:org.apache.unomi/cxs-privacy-extension-rest/${project.version}</bundle>
-        <bundle start="false">mvn:org.apache.unomi/unomi-persistence-opensearch-conditions/${project.version}</bundle>
-        <bundle start="false">mvn:org.apache.unomi/unomi-rest/${project.version}</bundle>
-        <bundle start="false">mvn:org.apache.unomi/unomi-plugins-base/${project.version}</bundle>
-        <bundle start="false">mvn:org.apache.unomi/unomi-plugins-request/${project.version}</bundle>
-        <bundle start="false">mvn:org.apache.unomi/unomi-plugins-mail/${project.version}</bundle>
-        <bundle start="false">mvn:org.apache.unomi/unomi-plugins-optimization-test/${project.version}</bundle>
-        <bundle start="false">mvn:org.apache.unomi/cxs-lists-extension-actions/${project.version}</bundle>
-    </feature>
-
-    <feature name="unomi-services" description="Apache Unomi :: Services" version="${project.version}">
+    </feature>
+
+    <feature name="unomi-shell-dev-commands" description="Apache Unomi :: Shell Dev Commands" version="${project.version}">
+        <feature>unomi-services</feature>
         <bundle start="false">mvn:org.apache.unomi/shell-dev-commands/${project.version}</bundle>
     </feature>
 
-    <feature name="unomi-web-applications" description="Apache Unomi :: Web Applications" version="${project.version}">
-        <configfile finalname="/etc/org.apache.unomi.web.cfg">mvn:org.apache.unomi/unomi-wab/${project.version}/cfg/unomicfg</configfile>
+    <feature name="unomi-wab" description="Apache Unomi :: WAB" version="${project.version}">
+        <feature>unomi-services</feature>
+        <bundle start="false">mvn:org.apache.unomi/unomi-wab/${project.version}</bundle>
+    </feature>
+
+    <feature name="unomi-web-tracker" description="Apache Unomi :: Web Tracker" version="${project.version}">
+        <feature>unomi-wab</feature>
         <bundle start="false">mvn:org.apache.unomi/unomi-web-tracker-wab/${project.version}</bundle>
-        <bundle start="false">mvn:org.apache.unomi/unomi-wab/${project.version}</bundle>
-    </feature>
-=======
-        <bundle start-level="55">mvn:commons-collections/commons-collections/${commons-collections.version}</bundle>
-        <bundle start-level="55">mvn:org.apache.commons/commons-lang3/${commons-lang3.version}</bundle>
-        <bundle start-level="55">mvn:commons-beanutils/commons-beanutils/${commons-beanutils.version}</bundle>
-        <bundle start-level="55">mvn:commons-io/commons-io/${commons-io.version}</bundle>
-        <bundle start-level="55">mvn:org.apache.httpcomponents/httpcore-osgi/${httpcore-osgi.version}</bundle>
-        <bundle start-level="55">mvn:org.apache.httpcomponents/httpclient-osgi/${httpclient-osgi.version}</bundle>
-        <bundle start-level="55">mvn:javax.validation/validation-api/${javax-validation.version}</bundle>
-        <!-- Jackson bundles not included in any karaf feature -->
-        <bundle start-level="55">mvn:com.fasterxml.jackson.datatype/jackson-datatype-jsr310/${jackson.version}</bundle>
-        <bundle start-level="55">mvn:com.fasterxml.jackson.module/jackson-module-jaxb-annotations/${jackson.version}</bundle>
-
-        <bundle start-level="55">mvn:com.github.java-json-tools/btf/${btf.version}</bundle>
-        <bundle start-level="55">mvn:com.github.java-json-tools/msg-simple/${msg-simple.version}</bundle>
-        <bundle start-level="55">mvn:com.github.java-json-tools/jackson-coreutils/${jackson-coreutils.version}</bundle>
-        <bundle start-level="55">mvn:com.github.java-json-tools/json-patch/${json-patch.version}</bundle>
-        <bundle start-level="55">mvn:com.google.guava/guava/${guava.version}</bundle>
-        <bundle start-level="55">mvn:org.json/json/${org-json.version}</bundle>
-        <bundle start-level="55">mvn:joda-time/joda-time/${joda-time.version}</bundle>
-        <bundle start-level="55">mvn:jakarta.annotation/jakarta.annotation-api/${jakarta-annotation-api.version}</bundle>
-        <bundle start-level="55">mvn:com.google.code.findbugs/jsr305/${jsr305.version}</bundle>
-        <bundle start-level="55">mvn:org.apache.groovy/groovy/${groovy.version}</bundle>
-        <bundle start-level="55">mvn:org.apache.groovy/groovy-xml/${groovy.version}</bundle>
-        <bundle start-level="55">mvn:org.apache.groovy/groovy-json/${groovy.version}</bundle>
-
-        <bundle start-level="70" start="false">mvn:org.apache.unomi/unomi-lifecycle-watcher/${project.version}</bundle>
-        <bundle start-level="75" start="false">mvn:org.apache.unomi/unomi-api/${project.version}</bundle>
-        <bundle start-level="75" start="false">mvn:org.apache.unomi/unomi-common/${project.version}</bundle>
-        <bundle start-level="75" start="false">mvn:org.apache.unomi/unomi-scripting/${project.version}</bundle>
-        <bundle start-level="75" start="false">mvn:org.apache.unomi/unomi-metrics/${project.version}</bundle>
-        <bundle start-level="75" start="false">mvn:org.apache.unomi/unomi-persistence-spi/${project.version}</bundle>
-
-        <bundle start-level="76" start="false">mvn:org.apache.unomi/unomi-persistence-elasticsearch-core/${project.version}</bundle>
-        <bundle start-level="77" start="false">mvn:org.apache.unomi/unomi-persistence-elasticsearch-conditions/${project.version}</bundle>
-        <bundle start-level="77" start="false">mvn:org.apache.unomi/unomi-services/${project.version}</bundle>
-        <bundle start-level="77" start="false">mvn:org.apache.unomi/unomi-json-schema-services/${project.version}</bundle>
-        <bundle start-level="77" start="false">mvn:org.apache.unomi/unomi-json-schema-rest/${project.version}</bundle>
-        <bundle start-level="77" start="false">mvn:org.apache.unomi/cxs-lists-extension-services/${project.version}</bundle>
-        <bundle start-level="77" start="false">mvn:org.apache.unomi/cxs-lists-extension-rest/${project.version}</bundle>
-        <bundle start-level="77" start="false">mvn:org.apache.unomi/cxs-geonames-services/${project.version}</bundle>
-        <bundle start-level="77" start="false">mvn:org.apache.unomi/cxs-geonames-rest/${project.version}</bundle>
-        <bundle start-level="77" start="false">mvn:org.apache.unomi/cxs-privacy-extension-services/${project.version}</bundle>
-        <bundle start-level="77" start="false">mvn:org.apache.unomi/cxs-privacy-extension-rest/${project.version}</bundle>
-        <bundle start-level="78" start="false">mvn:org.apache.unomi/unomi-rest/${project.version}</bundle>
-        <bundle start-level="85" start="false">mvn:org.apache.unomi/unomi-wab/${project.version}</bundle>
-        <bundle start-level="85" start="false">mvn:org.apache.unomi/unomi-plugins-base/${project.version}</bundle>
-        <bundle start-level="85" start="false">mvn:org.apache.unomi/unomi-plugins-request/${project.version}</bundle>
-        <bundle start-level="85" start="false">mvn:org.apache.unomi/unomi-plugins-mail/${project.version}</bundle>
-        <bundle start-level="85" start="false">mvn:org.apache.unomi/unomi-plugins-optimization-test/${project.version}</bundle>
-        <bundle start-level="85" start="false">mvn:org.apache.unomi/cxs-lists-extension-actions/${project.version}</bundle>
-        <bundle start-level="85" start="false">mvn:org.apache.unomi/shell-dev-commands/${project.version}</bundle>
-        <bundle start-level="85" start="false">mvn:org.apache.unomi/unomi-web-tracker-wab/${project.version}</bundle>
->>>>>>> 6d4525e1
-
-    <feature name="unomi-healthcheck" version="${project.version}">
+    </feature>
+
+    <feature name="unomi-healthcheck" description="Apache Unomi :: Healthcheck" version="${project.version}">
+        <feature>unomi-web-tracker</feature>
         <configfile finalname="/etc/org.apache.unomi.healthcheck.cfg">mvn:org.apache.unomi/healthcheck/${project.version}/cfg/healthcheck</configfile>
         <bundle start="false">mvn:org.apache.unomi/healthcheck/${project.version}</bundle>
     </feature>
 
-    <feature name="unomi-documentation" description="Documentation of Unomi in HTML" version="${project.version}">
+    <feature name="unomi-documentation" description="Apache Unomi :: HTML Documentation" version="${project.version}">
         <feature>war</feature>
         <bundle>mvn:org.apache.unomi/unomi-manual/${project.version}</bundle>
     </feature>
 
-    <feature name="unomi-rest-ui" description="Enables Swagger UI to browse the REST API" version="${project.version}">
-<<<<<<< HEAD
+    <feature name="unomi-rest-ui" description="Apache Unomi :: REST API Swagger UI" version="${project.version}">
         <bundle start="false">mvn:org.webjars/swagger-ui/3.23.8</bundle>
-=======
-        <feature>unomi-kar</feature>
-        <bundle start-level="85">mvn:org.webjars/swagger-ui/${swagger-ui.version}</bundle>
->>>>>>> 6d4525e1
+    </feature>
+
+    <feature name="unomi-startup-complete" description="Apache Unomi :: Startup Complete" version="${project.version}">
+        <!-- This is just a marker to indicate the startup is complete, it should be at the end of the start configuration file -->
+         <feature>unomi-web-tracker</feature>
     </feature>
 
 </features>