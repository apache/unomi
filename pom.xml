<!--
  ~ Licensed to the Apache Software Foundation (ASF) under one or more
  ~ contributor license agreements.  See the NOTICE file distributed with
  ~ this work for additional information regarding copyright ownership.
  ~ The ASF licenses this file to You under the Apache License, Version 2.0
  ~ (the "License"); you may not use this file except in compliance with
  ~ the License.  You may obtain a copy of the License at
  ~
  ~      http://www.apache.org/licenses/LICENSE-2.0
  ~
  ~ Unless required by applicable law or agreed to in writing, software
  ~ distributed under the License is distributed on an "AS IS" BASIS,
  ~ WITHOUT WARRANTIES OR CONDITIONS OF ANY KIND, either express or implied.
  ~ See the License for the specific language governing permissions and
  ~ limitations under the License.
  -->

<project xmlns="http://maven.apache.org/POM/4.0.0" xmlns:xsi="http://www.w3.org/2001/XMLSchema-instance" xsi:schemaLocation="http://maven.apache.org/POM/4.0.0 http://maven.apache.org/xsd/maven-4.0.0.xsd">

    <modelVersion>4.0.0</modelVersion>

    <parent>
        <groupId>org.apache</groupId>
        <artifactId>apache</artifactId>
        <version>15</version>
        <relativePath />
    </parent>

    <groupId>org.apache.unomi</groupId>
    <artifactId>unomi-root</artifactId>
    <name>Apache Unomi :: Root Project</name>
    <description>Unomi is a reference implementation of the OASIS Context Server specification currently being worked on
        by the OASIS Context Server Technical Committee. It
        provides a high-performance user profile and event tracking server.
    </description>
    <url>http://unomi.incubator.apache.org</url>
<<<<<<< HEAD
    <version>1.2.0-incubating-unomi_70_es_5_x-SNAPSHOT</version>
=======
    <version>1.2.0-incubating-unomi_28_es_2_x-SNAPSHOT</version>
>>>>>>> 2263da96
    <packaging>pom</packaging>

    <licenses>
        <license>
            <name>The Apache Software License, Version 2.0</name>
            <url>http://www.apache.org/licenses/LICENSE-2.0.txt</url>
        </license>
    </licenses>

    <organization>
        <name>Apache Software Foundation</name>
        <url>http://www.apache.org</url>
    </organization>

    <issueManagement>
        <system>JIRA</system>
        <url>https://issues.apache.org/jira/browse/UNOMI</url>
    </issueManagement>

    <ciManagement>
        <system>Jenkins</system>
        <url>https://builds.apache.org/job/unomi</url>
    </ciManagement>

    <inceptionYear>2014</inceptionYear>

    <properties>
        <project.build.sourceEncoding>UTF-8</project.build.sourceEncoding>
        <cxf.version>2.7.11</cxf.version>
        <version.jackson.core>2.6.6</version.jackson.core> <!-- version used by CXF -->
        <version.jackson.jaxb>2.6.6</version.jackson.jaxb> <!-- version used by CXF -->
        <version.karaf>3.0.2</version.karaf>
        <version.pax.exam>4.9.1</version.pax.exam>
        <elasticsearch.version>2.4.1</elasticsearch.version>

        <maven.compiler.source>1.7</maven.compiler.source>
        <maven.compiler.target>1.7</maven.compiler.target>
        <scala.version>2.11.4</scala.version>
        <encoding>UTF-8</encoding>

        <gatling.version>2.1.2</gatling.version>
        <scala-maven-plugin.version>3.2.0</scala-maven-plugin.version>
    </properties>

    <mailingLists>
        <mailingList>
            <name>unomi-dev</name>
            <subscribe>dev-subscribe@unomi.incubator.apache.org</subscribe>
            <unsubscribe>dev-unsubscribe@unomi.incubator.apache.org</unsubscribe>
            <post>dev@unomi.incubator.apache.org</post>
            <archive>http://mail-archives.apache.org/mod_mbox/incubator-unomi-dev/</archive>
        </mailingList>
        <mailingList>
            <name>unomi-commits</name>
            <subscribe>commits-subscribe@unomi.incubator.apache.org</subscribe>
            <unsubscribe>commits-unsubscribe@unomi.incubator.apache.org</unsubscribe>
            <post>commits@unomi.incubator.apache.org</post>
            <archive>http://mail-archives.apache.org/mod_mbox/incubator-unomi-commits/</archive>
        </mailingList>
    </mailingLists>

    <scm>
        <connection>scm:git:https://git-wip-us.apache.org/repos/asf/incubator-unomi.git</connection>
        <developerConnection>scm:git:https://git-wip-us.apache.org/repos/asf/incubator-unomi.git</developerConnection>
        <tag>HEAD</tag>
        <url>https://git-wip-us.apache.org/repos/asf/incubator-unomi.git</url>
    </scm>

    <developers>
        <developer>
            <id>jbonofre</id>
            <name>Jean-Baptiste Onofré</name>
            <email>jbonofre@apache.org</email>
            <timezone>+1</timezone>
            <roles>
                <role>champion</role>
                <role>committer</role>
                <role>PPMC</role>
            </roles>
            <organization>Talend</organization>
            <organizationUrl>http://www.talend.com</organizationUrl>
        </developer>
        <developer>
            <id>shuber</id>
            <name>Serge Huber</name>
            <email>shuber@apache.org</email>
            <timezone>+1</timezone>
            <roles>
                <role>committer</role>
                <role>PPMC</role>
            </roles>
            <organization>Jahia</organization>
            <organizationUrl>http://www.jahia.com</organizationUrl>
        </developer>
        <developer>
            <id>bdelacretaz</id>
            <name>Bertrand Delacretaz</name>
            <email>bdelacretaz@apache.org</email>
            <timezone>+1</timezone>
            <roles>
                <role>Mentor</role>
                <role>PPMC</role>
            </roles>
            <organization>Adobe</organization>
        </developer>
        <developer>
            <id>rvs</id>
            <name>Roman Shaposhnik</name>
            <email>rvs@apache.org</email>
            <roles>
                <role>Mentor</role>
                <role>PPMC</role>
            </roles>
            <organization>Pivotal</organization>
        </developer>
        <developer>
            <id>mattmann</id>
            <name>Chris Mattmann</name>
            <email>mattmann@apache.org</email>
            <roles>
                <role>Mentor</role>
                <role>PPMC</role>
            </roles>
            <organization>NASA JPL</organization>
        </developer>
        <developer>
            <id>draier</id>
            <name>Thomas Draier</name>
            <email>draier@apache.org</email>
            <roles>
                <role>committer</role>
                <role>PPMC</role>
            </roles>
        </developer>
        <developer>
            <name>Sergiy Shyrkov</name>
            <roles>
                <role>committer</role>
                <role>PPMC</role>
            </roles>
        </developer>
        <developer>
            <name>Kevan Jahanshahi</name>
            <roles>
                <role>committer</role>
                <role>PPMC</role>
            </roles>
        </developer>
        <developer>
            <name>Cédric Mailleux</name>
            <roles>
                <role>committer</role>
                <role>PPMC</role>
            </roles>
        </developer>
        <developer>
            <name>Régis Mora</name>
            <roles>
                <role>committer</role>
                <role>PPMC</role>
            </roles>
        </developer>
        <developer>
            <name>Quentin Lamerand</name>
            <roles>
                <role>committer</role>
                <role>PPMC</role>
            </roles>
        </developer>
        <developer>
            <id>metacosm</id>
            <name>Chris Laprun</name>
            <email>metacosm@apache.org</email>
            <timezone>+1</timezone>
            <roles>
                <role>committer</role>
                <role>PPMC</role>
            </roles>
            <organization>Jahia</organization>
            <organizationUrl>http://www.jahia.com</organizationUrl>
        </developer>
        <developer>
            <name>David Griffon</name>
            <roles>
                <role>committer</role>
                <role>PPMC</role>
            </roles>
        </developer>
    </developers>

    <distributionManagement>
        <site>
            <id>website</id>
            <!-- we put a fake URL here for staging to work -->
            <url>scp://www.mycompany.com/www/docs/project/</url>
        </site>
    </distributionManagement>

    <repositories>
        <repository>
            <id>smx.m2</id>
            <name>Apache ServiceMix M2</name>
            <url>http://svn.apache.org/repos/asf/servicemix/m2-repo/</url>
        </repository>
        <repository>
            <id>jahia.3rdparty</id>
            <url>https://devtools.jahia.com/nexus/content/repositories/thirdparty-releases/</url>
        </repository>
    </repositories>

    <profiles>
        <profile>
            <id>integration-tests</id>
            <activation>
                <activeByDefault>true</activeByDefault>
            </activation>
            <modules>
                <module>itests</module>
            </modules>
        </profile>

        <profile>
            <id>performance-tests</id>
            <activation>
                <activeByDefault>true</activeByDefault>
            </activation>
            <modules>
                <module>performance-tests</module>
            </modules>
        </profile>

        <profile>
            <id>checkstyle</id>
            <activation>
                <activeByDefault>false</activeByDefault>
            </activation>
            <build>
                <plugins>
                    <plugin>
                        <groupId>org.apache.maven.plugins</groupId>
                        <artifactId>maven-checkstyle-plugin</artifactId>
                        <version>2.13</version>
                        <executions>
                            <execution>
                                <id>verify-style</id>
                                <phase>process-classes</phase>
                                <goals>
                                    <goal>check</goal>
                                </goals>
                            </execution>
                        </executions>
                        <configuration>
                            <consoleOutput>true</consoleOutput>
                            <failsOnError>true</failsOnError>
                            <logViolationsToConsole>true</logViolationsToConsole>
                            <checkstyleRules>
                                <module name="Checker">
                                    <module name="TreeWalker">
                                        <module name="JavadocType" />
                                        <module name="JavadocMethod">
                                            <property name="scope" value="public" />
                                            <property name="allowMissingPropertyJavadoc" value="true" />
                                        </module>
                                        <module name="UnusedImports" />
                                        <module name="ConstantName">
                                            <property name="applyToProtected" value="false" />
                                            <property name="applyToPackage" value="false" />
                                            <property name="applyToPrivate" value="false" />
                                        </module>
                                        <module name="EmptyBlock">
                                            <property name="option" value="text" />
                                        </module>
                                        <module name="NeedBraces" />
                                        <module name="EqualsHashCode" />
                                        <module name="MagicNumber">
                                            <property name="ignoreNumbers" value=" -1, 0, 1, 2, 3, 17, 24, 31, 37, 60, 255, 256, 1000" />
                                        </module>
                                        <module name="SimplifyBooleanReturn" />
                                        <module name="IllegalCatch">
                                            <property name="illegalClassNames" value=" java.lang.Throwable" />
                                        </module>
                                        <module name="MultipleVariableDeclarations" />
                                        <module name="OneStatementPerLine" />
                                        <module name="RedundantModifier" />
                                    </module>
                                </module>
                            </checkstyleRules>
                        </configuration>
                    </plugin>
                </plugins>
            </build>
        </profile>
        <profile>
            <id>update-licenses</id>
            <build>
                <plugins>
                    <plugin>
                        <groupId>org.codehaus.mojo</groupId>
                        <artifactId>license-maven-plugin</artifactId>
                        <version>1.8</version>
                        <configuration>
                            <verbose>false</verbose>
                            <addSvnKeyWords>true</addSvnKeyWords>
                            <licenseName>apache_v2</licenseName>
                        </configuration>
                        <executions>
                            <execution>
                                <id>first</id>
                                <goals>
                                    <goal>update-file-header</goal>
                                </goals>
                                <phase>process-sources</phase>
                                <configuration>
                                    <excludes>
                                        <exclude>**/*.json</exclude>
                                        <exclude>**/beans.xml</exclude>
                                    </excludes>
                                </configuration>
                            </execution>
                        </executions>
                    </plugin>
                </plugins>
            </build>
        </profile>
        <profile>
            <id>rat</id>
            <activation>
                <activeByDefault>true</activeByDefault>
            </activation>
            <build>
                <plugins>
                    <plugin>
                        <groupId>org.apache.rat</groupId>
                        <artifactId>apache-rat-plugin</artifactId>
                        <version>0.11</version>
                        <executions>
                            <execution>
                                <phase>verify</phase>
                                <goals>
                                    <goal>check</goal>
                                </goals>
                            </execution>
                        </executions>
                        <configuration>
                            <reportFile>${project.build.directory}/${project.build.finalName}.rat</reportFile>
                            <excludeSubProjects>false</excludeSubProjects>
                            <excludes>
                                <exclude>**/NOTICE.template</exclude>
                                <exclude>**/NOTICE-generated</exclude>
                                <exclude>**/target/**/*</exclude>
                                <!-- GIT files -->
                                <exclude>**/.git/**/*</exclude>
                                <!-- IDEA files -->
                                <exclude>**/.idea/**/*</exclude>
                                <exclude>**/*.iml</exclude>
                                <exclude>**/*.ipr</exclude>
                                <exclude>**/*.iws</exclude>
                                <!-- Eclipse files -->
                                <exclude>**/.*</exclude>
                                <exclude>**/eclipse-classes/**/*</exclude>
                                <exclude>**/dependency-reduced-pom.xml</exclude>
                                <exclude>**/.settings/**</exclude>
                                <exclude>**/bin/**</exclude>
                                <!-- resources file -->
                                <exclude>**/goal.txt</exclude>
                                <exclude>**/grep.txt</exclude>
                                <exclude>**/edit.txt</exclude>
                                <exclude>**/wc.txt</exclude>
                                <exclude>**/foo</exclude>
                                <exclude>**/org.ops4j.pax.exam.TestContainerFactory</exclude>
                                <exclude>**/maven-metadata-local.xml</exclude>
                                <exclude>**/src/test/resources/data/*.txt</exclude>
                                <exclude>**/keystore</exclude>
                                <!--manual resources -->
                                <exclude>**/*.css</exclude>
                                <exclude>**/*.ssp</exclude>
                                <exclude>**/*.conf</exclude>
                                <!-- test manifests -->
                                <exclude>**/*.mf</exclude>
                                <!-- test json files -->
                                <exclude>**/*.json</exclude>
                                <!-- SSH keys -->
                                <exclude>**/*.key</exclude>
                                <!-- For Jenkins, ignore the .repository -->
                                <exclude>.repository/**</exclude>
                                <!-- jar files -->
                                <exclude>**/*.jar</exclude>
                                <!-- Empty CDI descriptor file -->
                                <exclude>**/src/main/webapp/WEB-INF/beans.xml</exclude>
                                <!-- Web application robots.txt file -->
                                <exclude>**/src/main/webapp/robots.txt</exclude>
                                <!-- Elastic search configuration files with (mostly) default configuration -->
                                <exclude>**/src/main/resources/elasticsearch.yml</exclude>
                                <!-- ignore generated log files -->
                                <exclude>**/*.log</exclude>
                            </excludes>
                        </configuration>
                    </plugin>
                </plugins>
            </build>
        </profile>
        <profile>
            <id>generate-notice</id>
            <build>
                <plugins>
                    <plugin>
                        <groupId>org.jasig.maven</groupId>
                        <artifactId>maven-notice-plugin</artifactId>
                        <!--version>1.0.7-SNAPSHOT</version-->
                        <version>1.0.6</version>
                        <executions>
                            <execution>
                                <phase>verify</phase>
                                <goals>
                                    <goal>generate</goal>
                                </goals>
                            </execution>
                        </executions>
                        <configuration>
                            <fileName>NOTICE-generated</fileName>
                            <generateChildNotices>false</generateChildNotices>
                            <!-- The following options are only available in the fork here : https://github.com/Jasig/maven-notice-plugin/pull/4 . If it gets accepted we can reactivate -->
                            <!--licenseNameAliases>
                                <property>
                                    <name>Apache License, Version 2.0</name>
                                    <value>The Apache Software License, Version 2.0</value>
                                </property>
                                <property>
                                    <name>Apache 2</name>
                                    <value>The Apache Software License, Version 2.0</value>
                                </property>
                                <property>
                                    <name>ALv2</name>
                                    <value>The Apache Software License, Version 2.0</value>
                                </property>
                                <property>
                                    <name>Apache 2.0 License</name>
                                    <value>The Apache Software License, Version 2.0</value>
                                </property>
                                <property>
                                    <name>Apache License 2.0</name>
                                    <value>The Apache Software License, Version 2.0</value>
                                </property>
                                <property>
                                    <name>Apache License Version 2.0</name>
                                    <value>The Apache Software License, Version 2.0</value>
                                </property>
                            </licenseNameAliases>
                            <noticeMessage>\nThis product includes the software {0}.\nLicensed under the {1}.\n{7}</noticeMessage-->
                            <noticeTemplate>NOTICE.template</noticeTemplate>
                            <licenseMapping>
                                <param>https://source.jasig.org/licenses/license-mappings.xml</param>
                                <param>license-mappings.xml</param>
                            </licenseMapping>
                        </configuration>
                    </plugin>
                </plugins>
            </build>
        </profile>
    </profiles>

    <dependencyManagement>
        <dependencies>

            <dependency>
                <groupId>org.osgi</groupId>
                <artifactId>org.osgi.core</artifactId>
                <version>4.3.1</version>
                <scope>provided</scope>
            </dependency>
            <dependency>
                <groupId>org.osgi</groupId>
                <artifactId>org.osgi.compendium</artifactId>
                <version>4.3.1</version>
                <scope>provided</scope>
            </dependency>

            <dependency>
                <groupId>javax.servlet</groupId>
                <artifactId>javax.servlet-api</artifactId>
                <version>3.0.1</version>
            </dependency>

            <!-- Apache CXF dependencies -->
            <dependency>
                <groupId>org.apache.cxf</groupId>
                <artifactId>cxf-rt-core</artifactId>
                <version>${cxf.version}</version>
            </dependency>
            <dependency>
                <groupId>org.apache.cxf</groupId>
                <artifactId>cxf-rt-frontend-jaxws</artifactId>
                <version>${cxf.version}</version>
            </dependency>
            <dependency>
                <groupId>org.apache.cxf</groupId>
                <artifactId>cxf-rt-frontend-jaxrs</artifactId>
                <version>${cxf.version}</version>
            </dependency>
            <dependency>
                <groupId>org.apache.cxf</groupId>
                <artifactId>cxf-rt-transports-http</artifactId>
                <version>${cxf.version}</version>
            </dependency>
            <dependency>
                <groupId>org.apache.cxf</groupId>
                <artifactId>cxf-rt-rs-security-cors</artifactId>
                <version>${cxf.version}</version>
            </dependency>
            <dependency>
                <!-- scope is runtime so the feature repo is listed in the features service config file, and features may be installed using the karaf-maven-plugin configuration -->
                <groupId>org.apache.cxf.karaf</groupId>
                <artifactId>apache-cxf</artifactId>
                <version>${cxf.version}</version>
                <classifier>features</classifier>
                <type>xml</type>
                <scope>runtime</scope>
            </dependency>
            <!-- End of Apache CXF dependencies -->

            <!-- Jackson dependencies -->
            <dependency>
                <groupId>com.fasterxml.jackson.jaxrs</groupId>
                <artifactId>jackson-jaxrs-json-provider</artifactId>
                <version>${version.jackson.core}</version>
            </dependency>
            <dependency>
                <groupId>com.fasterxml.jackson.core</groupId>
                <artifactId>jackson-core</artifactId>
                <version>${version.jackson.core}</version>
                <scope>provided</scope>
            </dependency>
            <dependency>
                <groupId>com.fasterxml.jackson.core</groupId>
                <artifactId>jackson-databind</artifactId>
                <version>${version.jackson.core}</version>
                <scope>provided</scope>
            </dependency>
            <dependency>
                <groupId>com.fasterxml.jackson.module</groupId>
                <artifactId>jackson-module-jaxb-annotations</artifactId>
                <version>${version.jackson.jaxb}</version>
                <scope>provided</scope>
            </dependency>
            <dependency>
                <groupId>com.fasterxml.jackson.core</groupId>
                <artifactId>jackson-annotations</artifactId>
                <version>${version.jackson.core}</version>
                <scope>provided</scope>
            </dependency>
            <!-- End of Jackson dependencies -->

            <!-- Apache Commons dependencies -->
            <dependency>
                <groupId>commons-io</groupId>
                <artifactId>commons-io</artifactId>
                <version>2.4</version>
            </dependency>
            <dependency>
                <groupId>org.apache.commons</groupId>
                <artifactId>commons-lang3</artifactId>
                <version>3.3.2</version>
            </dependency>
            <dependency>
                <groupId>commons-beanutils</groupId>
                <artifactId>commons-beanutils</artifactId>
                <version>1.9.2</version>
            </dependency>
            <dependency>
                <groupId>commons-collections</groupId>
                <artifactId>commons-collections</artifactId>
                <version>3.2.2</version>
            </dependency>
            <dependency>
                <groupId>org.apache.commons</groupId>
                <artifactId>commons-email</artifactId>
                <version>1.3.3</version>
            </dependency>
            <!-- End of Apache Commons dependencies -->

            <!-- Apache Karaf dependencies -->
            <dependency>
                <!-- scope is compile so all features (there is only one) are installed into startup.properties and the feature repo itself is not installed -->
                <groupId>org.apache.karaf.features</groupId>
                <artifactId>framework</artifactId>
                <version>${version.karaf}</version>
                <type>kar</type>
            </dependency>
            <dependency>
                <!-- scope is runtime so the feature repo is listed in the features service config file, and features may be installed using the karaf-maven-plugin configuration -->
                <groupId>org.apache.karaf.features</groupId>
                <artifactId>standard</artifactId>
                <classifier>features</classifier>
                <version>${version.karaf}</version>
                <type>xml</type>
                <scope>runtime</scope>
            </dependency>
            <dependency>
                <groupId>org.apache.karaf.features</groupId>
                <artifactId>spring</artifactId>
                <classifier>features</classifier>
                <version>${version.karaf}</version>
                <type>xml</type>
                <scope>runtime</scope>
            </dependency>
            <dependency>
                <groupId>org.apache.karaf.features</groupId>
                <artifactId>enterprise</artifactId>
                <classifier>features</classifier>
                <version>${version.karaf}</version>
                <type>xml</type>
                <scope>runtime</scope>
            </dependency>
            <!-- End of Apache Karaf dependencies -->

            <dependency>
                <groupId>org.ops4j.pax.web</groupId>
                <artifactId>pax-web-features</artifactId>
                <version>3.1.0</version>
                <classifier>features</classifier>
                <type>xml</type>
            </dependency>
            <dependency>
                <groupId>org.ops4j.pax.web</groupId>
                <artifactId>pax-web-api</artifactId>
                <version>3.1.0</version>
                <scope>provided</scope>
            </dependency>

            <dependency>
                <groupId>org.slf4j</groupId>
                <artifactId>slf4j-api</artifactId>
                <version>1.6.6</version>
                <scope>provided</scope>
            </dependency>
            <dependency>
                <groupId>org.apache.httpcomponents</groupId>
                <artifactId>httpclient-osgi</artifactId>
                <version>4.3.6</version>
                <type>bundle</type>
            </dependency>
            <dependency>
                <groupId>org.apache.httpcomponents</groupId>
                <artifactId>httpcore-osgi</artifactId>
                <version>4.3.3</version>
            </dependency>

            <!-- Dependencies for pax exam karaf container -->
            <dependency>
                <groupId>org.ops4j.pax.exam</groupId>
                <artifactId>pax-exam-container-karaf</artifactId>
                <version>${version.pax.exam}</version>
                <scope>test</scope>
            </dependency>
            <dependency>
                <groupId>org.ops4j.pax.exam</groupId>
                <artifactId>pax-exam-junit4</artifactId>
                <version>${version.pax.exam}</version>
                <scope>test</scope>
            </dependency>
            <dependency>
                <groupId>org.ops4j.pax.exam</groupId>
                <artifactId>pax-exam</artifactId>
                <version>${version.pax.exam}</version>
                <scope>test</scope>
            </dependency>
            <dependency>
                <groupId>org.ops4j.pax.url</groupId>
                <artifactId>pax-url-aether</artifactId>
                <version>1.6.0</version>
                <scope>test</scope>
            </dependency>
            <dependency>
                <groupId>javax.inject</groupId>
                <artifactId>javax.inject</artifactId>
                <version>1</version>
                <scope>test</scope>
            </dependency>

            <dependency>
                <groupId>junit</groupId>
                <artifactId>junit</artifactId>
                <version>4.12</version>
                <scope>test</scope>
            </dependency>
            <dependency>
                <groupId>com.carrotsearch</groupId>
                <artifactId>junit-benchmarks</artifactId>
                <version>0.7.2</version>
                <scope>test</scope>
            </dependency>
            <dependency>
                <groupId>com.h2database</groupId>
                <artifactId>h2</artifactId>
                <version>1.4.181</version>
                <scope>test</scope>
            </dependency>

            <dependency>
                <groupId>io.gatling</groupId>
                <artifactId>gatling-app</artifactId>
                <version>${gatling.version}</version>
            </dependency>
            <dependency>
                <groupId>io.gatling</groupId>
                <artifactId>gatling-recorder</artifactId>
                <version>${gatling.version}</version>
            </dependency>
            <dependency>
                <groupId>io.gatling.highcharts</groupId>
                <artifactId>gatling-charts-highcharts</artifactId>
                <version>${gatling.version}</version>
            </dependency>
            <dependency>
                <groupId>org.scala-lang</groupId>
                <artifactId>scala-library</artifactId>
                <version>${scala.version}</version>
            </dependency>

            <dependency>
                <groupId>org.apache.servicemix.bundles</groupId>
                <artifactId>org.apache.servicemix.bundles.jakarta-regexp</artifactId>
                <version>1.4_1</version>
            </dependency>
            <dependency>
                <groupId>org.apache.servicemix.bundles</groupId>
                <artifactId>org.apache.servicemix.bundles.joda-time</artifactId>
                <version>2.3_1</version>
                <scope>provided</scope>
            </dependency>

            <dependency>
                <groupId>ognl</groupId>
                <artifactId>ognl</artifactId>
                <version>3.0.11</version>
            </dependency>
            <dependency>
                <groupId>javassist</groupId>
                <artifactId>javassist</artifactId>
                <version>3.11.0.GA</version>
            </dependency>
            <dependency>
                <groupId>org.antlr</groupId>
                <artifactId>ST4</artifactId>
                <version>4.0.8</version>
                <classifier>complete</classifier>
            </dependency>
            <dependency>
                <groupId>org.glassfish</groupId>
                <artifactId>javax.json</artifactId>
                <version>1.0.4</version>
            </dependency>

            <dependency>
                <groupId>org.apache.geronimo.specs</groupId>
                <artifactId>geronimo-jcdi_1.0_spec</artifactId>
                <version>1.0</version>
                <scope>provided</scope>
            </dependency>

            <dependency>
                <groupId>org.apache.geronimo.specs</groupId>
                <artifactId>geronimo-atinject_1.0_spec</artifactId>
                <version>1.0</version>
                <scope>provided</scope>
            </dependency>

            <dependency>
                <groupId>org.apache.geronimo.specs</groupId>
                <artifactId>geronimo-annotation_1.1_spec</artifactId>
                <version>1.0.1</version>
                <scope>provided</scope>
            </dependency>

            <dependency>
                <groupId>org.mvel</groupId>
                <artifactId>mvel2</artifactId>
                <version>2.3.1.Final</version>
            </dependency>

        </dependencies>
    </dependencyManagement>

    <modules>
        <module>api</module>
        <module>persistence-spi</module>
        <module>persistence-elasticsearch</module>
        <module>services</module>
        <module>rest</module>
        <module>wab</module>
        <module>plugins</module>
        <module>extensions</module>
        <module>kar</module>
        <module>samples</module>
        <module>package</module>
    </modules>

    <dependencies>
        <dependency>
            <groupId>org.slf4j</groupId>
            <artifactId>slf4j-api</artifactId>
            <version>1.7.1</version>
            <scope>provided</scope>
        </dependency>
    </dependencies>

    <build>
        <pluginManagement>
            <plugins>
                <plugin>
                    <groupId>org.apache.felix</groupId>
                    <artifactId>maven-bundle-plugin</artifactId>
                    <version>3.2.0</version>
                    <configuration>
                        <instructions>
                            <Embed-Dependency>*;scope=compile|runtime</Embed-Dependency>
                        </instructions>
                    </configuration>
                </plugin>
                <plugin>
                    <groupId>org.apache.maven.plugins</groupId>
                    <artifactId>maven-release-plugin</artifactId>
                    <version>2.5.3</version>
                    <configuration>
                        <useReleaseProfile>false</useReleaseProfile>
                        <autoVersionSubmodules>true</autoVersionSubmodules>
                        <preparationGoals>clean install</preparationGoals>
                        <goals>deploy</goals>
                        <arguments>-Papache-release,integration-tests</arguments>
                    </configuration>
                </plugin>
                <plugin>
                    <groupId>org.codehaus.mojo</groupId>
                    <artifactId>build-helper-maven-plugin</artifactId>
                    <version>1.10</version>
                </plugin>
                <plugin>
                    <groupId>org.apache.karaf.tooling</groupId>
                    <artifactId>karaf-maven-plugin</artifactId>
                    <version>${version.karaf}</version>
                </plugin>
                <plugin>
                    <groupId>org.apache.maven.plugins</groupId>
                    <artifactId>maven-javadoc-plugin</artifactId>
                    <version>2.10.3</version>
                </plugin>
                <plugin>
                    <groupId>org.apache.servicemix.tooling</groupId>
                    <artifactId>depends-maven-plugin</artifactId>
                    <version>1.2</version>
                </plugin>
                <plugin>
                    <groupId>org.apache.maven.plugins</groupId>
                    <artifactId>maven-surefire-plugin</artifactId>
                    <version>2.18.1</version>
                </plugin>
                <plugin>
                    <groupId>org.apache.maven.plugins</groupId>
                    <artifactId>maven-source-plugin</artifactId>
                    <version>2.1.2</version>
                    <executions>
                        <execution>
                            <id>attach-sources</id>
                            <goals>
                                <goal>jar</goal>
                            </goals>
                        </execution>
                    </executions>
                </plugin>
                <plugin>
                    <artifactId>maven-assembly-plugin</artifactId>
                    <version>2.3</version>
                </plugin>
                <plugin>
                    <groupId>org.apache.maven.plugins</groupId>
                    <artifactId>maven-dependency-plugin</artifactId>
                    <version>2.10</version>
                </plugin>
            </plugins>
        </pluginManagement>
        <plugins>
            <plugin>
                <groupId>org.apache.maven.plugins</groupId>
                <artifactId>maven-compiler-plugin</artifactId>
                <version>3.2</version>
                <configuration>
                    <source>1.7</source>
                    <target>1.7</target>
                </configuration>
            </plugin>
            <plugin>
                <groupId>org.apache.felix</groupId>
                <artifactId>maven-bundle-plugin</artifactId>
                <extensions>true</extensions>
            </plugin>
            <plugin>
                <groupId>org.apache.maven.plugins</groupId>
                <artifactId>maven-scm-publish-plugin</artifactId>
                <version>1.0-beta-2</version>
                <configuration>
                    <checkinComment>[scm-publish] Updating Unomi website</checkinComment>
                    <pubScmUrl>scm:svn:https://svn.apache.org/repos/asf/incubator/unomi/website/</pubScmUrl>
                </configuration>
            </plugin>
            <plugin>
                <groupId>org.apache.maven.plugins</groupId>
                <artifactId>maven-site-plugin</artifactId>
                <version>3.3</version>
                <dependencies>
                    <dependency>
                        <groupId>lt.velykis.maven.skins</groupId>
                        <artifactId>reflow-velocity-tools</artifactId>
                        <version>1.1.1</version>
                    </dependency>
                    <!-- Reflow skin requires Velocity >= 1.7  -->
                    <dependency>
                        <groupId>org.apache.velocity</groupId>
                        <artifactId>velocity</artifactId>
                        <version>1.7</version>
                    </dependency>
                </dependencies>
            </plugin>
            <plugin>
                <groupId>org.apache.rat</groupId>
                <artifactId>apache-rat-plugin</artifactId>
                <version>0.11</version>
            </plugin>
            <plugin>
                <groupId>org.apache.maven.plugins</groupId>
                <artifactId>maven-javadoc-plugin</artifactId>
                <version>2.10.3</version>
                <configuration>
                    <tags>
                        <tag>
                            <name>summary</name>
                            <placement>a</placement>
                            <head>MireDot summary (resource title)</head>
                        </tag>
                        <tag>
                            <name>title</name>
                            <placement>a</placement>
                            <head>MireDot title (resource title)</head>
                        </tag>
                        <tag>
                            <name>servicetag</name>
                            <placement>a</placement>
                            <head>MireDot resource tag (label)</head>
                        </tag>
                        <tag>
                            <name>statuscode</name>
                            <placement>a</placement>
                            <head>MireDot resource status code(s)</head>
                        </tag>
                        <tag>
                            <name>responseheader</name>
                            <placement>a</placement>
                            <head>MireDot response header</head>
                        </tag>
                    </tags>
                </configuration>
            </plugin>
            <plugin>
                <groupId>external.atlassian.jgitflow</groupId>
                <artifactId>jgitflow-maven-plugin</artifactId>
                <version>1.0-m5.1</version>
                <configuration>
                    <flowInitContext>
                        <masterBranchName>production</masterBranchName>
                        <developBranchName>master</developBranchName>
                        <featureBranchPrefix>feature-</featureBranchPrefix>
                        <releaseBranchPrefix>release-</releaseBranchPrefix>
                        <hotfixBranchPrefix>hotfix-</hotfixBranchPrefix>
                        <versionTagPrefix>blither-</versionTagPrefix>
                    </flowInitContext>
                    <allowSnapshots>true</allowSnapshots>
                    <allowUntracked>true</allowUntracked>
                    <enableFeatureVersions>true</enableFeatureVersions>
                    <noFeatureBuild>true</noFeatureBuild>
                    <scmCommentPrefix>[jgitflow-maven-plugin] </scmCommentPrefix>
                </configuration>
            </plugin>
        </plugins>

    </build>

    <reporting>
        <plugins>
            <plugin>
                <groupId>org.apache.maven.plugins</groupId>
                <artifactId>maven-project-info-reports-plugin</artifactId>
                <version>2.8.1</version>
                <configuration>
                    <dependencyLocationsEnabled>false</dependencyLocationsEnabled>
                </configuration>
            </plugin>
        </plugins>
    </reporting>

</project><|MERGE_RESOLUTION|>--- conflicted
+++ resolved
@@ -34,11 +34,7 @@
         provides a high-performance user profile and event tracking server.
     </description>
     <url>http://unomi.incubator.apache.org</url>
-<<<<<<< HEAD
     <version>1.2.0-incubating-unomi_70_es_5_x-SNAPSHOT</version>
-=======
-    <version>1.2.0-incubating-unomi_28_es_2_x-SNAPSHOT</version>
->>>>>>> 2263da96
     <packaging>pom</packaging>
 
     <licenses>
