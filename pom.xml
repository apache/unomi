--- conflicted
+++ resolved
@@ -56,36 +56,7 @@
 
     <properties>
         <project.build.sourceEncoding>UTF-8</project.build.sourceEncoding>
-<<<<<<< HEAD
-        <cxf.version>3.3.11</cxf.version>
-        <version.jackson.core>2.13.5</version.jackson.core>
-        <version.jackson.databind>2.13.5</version.jackson.databind>
-        <version.jackson.jaxb>2.13.5</version.jackson.jaxb>
-        <version.karaf>4.2.15</version.karaf>
-        <version.karaf.cellar>4.2.1</version.karaf.cellar>
-        <version.pax.exam>4.13.5</version.pax.exam>
-        <elasticsearch.version>7.4.2</elasticsearch.version>
-        <elasticsearch.test.version>7.11.0</elasticsearch.test.version>
-        <lucene.version>8.2.0</lucene.version>
-        <opensearch.version>2.18.0</opensearch.version>
-        <groovy.version>4.0.21</groovy.version>
-        <networknt.version>1.4.0</networknt.version>
-        <bean.validation.version>1.1.0.Final</bean.validation.version>
-        <apache.commons.io.version>2.16.1</apache.commons.io.version>
-        <apache.commons.lang3.version>3.3.2</apache.commons.lang3.version>
-        <apache.commons.beanutils.version>1.9.4</apache.commons.beanutils.version>
-        <apache.commons.collections.version>3.2.2</apache.commons.collections.version>
-        <apache.commons.email.version>1.3.3</apache.commons.email.version>
-        <slf4j.version>1.7.36</slf4j.version>
-        <joda-time.version>2.12.7</joda-time.version>
-        <st4.version>4.3.4</st4.version>
-        <json-patch.version>1.9</json-patch.version>
-        <org.json.version>20240303</org.json.version>
-
-        <java.version>11</java.version>
-=======
         <encoding>UTF-8</encoding>
->>>>>>> 6d4525e1
 
         <java.version>17</java.version>
         <maven.compiler.source>${java.version}</maven.compiler.source>
@@ -95,6 +66,10 @@
         <karaf.version>4.4.8</karaf.version>
         <elasticsearch.version>9.1.3</elasticsearch.version>
         <elasticsearch.test.version>9.1.3</elasticsearch.test.version>
+        <opensearch.version>3.0.0</opensearch.version>
+        <opensearch.rest.client.version>3.0.0</opensearch.rest.client.version>
+        <httpclient5.version>5.2.1</httpclient5.version>
+        <aws.sdk.version>2.28.14</aws.sdk.version>
         <javax-validation.version>1.1.0.Final</javax-validation.version>
         <commons-lang3.version>3.18.0</commons-lang3.version>
         <commons-io.version>2.20.0</commons-io.version>
@@ -126,9 +101,6 @@
         <groovy.version>4.0.28</groovy.version>
         <httpclient-osgi.version>4.5.14</httpclient-osgi.version>
         <httpcore-osgi.version>4.4.16</httpcore-osgi.version>
-<<<<<<< HEAD
-        <guava.version>33.3.1-jre</guava.version>
-=======
         <junit.version>4.13.2</junit.version>
         <kafka-client.version>2.2.1</kafka-client.version>
         <st4.version>4.3.4</st4.version>
@@ -175,7 +147,6 @@
         <maven-site.plugin.version>3.21.0</maven-site.plugin.version>
         <apache-rat.plugin.version>0.16.1</apache-rat.plugin.version>
         <jgitflow.plugin.version>1.0-m5.1</jgitflow.plugin.version>
->>>>>>> 6d4525e1
 
         <node.version>v16.20.2</node.version>
         <yarn.version>v1.22.19</yarn.version>
@@ -416,6 +387,7 @@
         <module>metrics</module>
         <module>lifecycle-watcher</module>
         <module>persistence-elasticsearch</module>
+        <module>persistence-opensearch</module>
         <module>services</module>
         <!-- plugins -->
         <module>plugins</module>
@@ -667,6 +639,8 @@
                                 <exclude>**/node/**/*</exclude>
                                 <exclude>**/yarn.lock</exclude>
                                 <exclude>**/*.js.map</exclude>
+                                <!-- Exclude dependency tree generated files -->
+                                <exclude>**/dependency_tree.txt</exclude>
                             </excludes>
                         </configuration>
                     </plugin>
@@ -809,354 +783,6 @@
         </profile>
     </profiles>
 
-<<<<<<< HEAD
-    <dependencyManagement>
-        <dependencies>
-            <dependency>
-                <groupId>org.osgi</groupId>
-                <artifactId>osgi.core</artifactId>
-                <version>6.0.0</version>
-                <scope>provided</scope>
-            </dependency>
-            <dependency>
-                <groupId>org.osgi</groupId>
-                <artifactId>osgi.cmpn</artifactId>
-                <version>6.0.0</version>
-                <scope>provided</scope>
-            </dependency>
-
-            <dependency>
-                <groupId>javax.servlet</groupId>
-                <artifactId>javax.servlet-api</artifactId>
-                <version>3.0.1</version>
-            </dependency>
-
-            <!-- Apache CXF dependencies -->
-            <dependency>
-                <groupId>org.apache.cxf</groupId>
-                <artifactId>cxf-rt-frontend-jaxws</artifactId>
-                <version>${cxf.version}</version>
-            </dependency>
-            <dependency>
-                <groupId>org.apache.cxf</groupId>
-                <artifactId>cxf-rt-frontend-jaxrs</artifactId>
-                <version>${cxf.version}</version>
-            </dependency>
-            <dependency>
-                <groupId>org.apache.cxf</groupId>
-                <artifactId>cxf-rt-transports-http</artifactId>
-                <version>${cxf.version}</version>
-            </dependency>
-            <dependency>
-                <groupId>org.apache.cxf</groupId>
-                <artifactId>cxf-rt-rs-security-cors</artifactId>
-                <version>${cxf.version}</version>
-            </dependency>
-            <dependency>
-                <!-- scope is runtime so the feature repo is listed in the features service config file, and features may be installed using the karaf-maven-plugin configuration -->
-                <groupId>org.apache.cxf.karaf</groupId>
-                <artifactId>apache-cxf</artifactId>
-                <version>${cxf.version}</version>
-                <classifier>features</classifier>
-                <type>xml</type>
-                <scope>runtime</scope>
-            </dependency>
-            <!-- End of Apache CXF dependencies -->
-
-            <!-- Jackson dependencies -->
-            <dependency>
-                <groupId>com.fasterxml.jackson.jaxrs</groupId>
-                <artifactId>jackson-jaxrs-json-provider</artifactId>
-                <version>${version.jackson.core}</version>
-            </dependency>
-            <dependency>
-                <groupId>com.fasterxml.jackson.core</groupId>
-                <artifactId>jackson-core</artifactId>
-                <version>${version.jackson.core}</version>
-                <scope>provided</scope>
-            </dependency>
-            <dependency>
-                <groupId>com.fasterxml.jackson.core</groupId>
-                <artifactId>jackson-databind</artifactId>
-                <version>${version.jackson.databind}</version>
-                <scope>provided</scope>
-            </dependency>
-            <dependency>
-                <groupId>com.fasterxml.jackson.module</groupId>
-                <artifactId>jackson-module-jaxb-annotations</artifactId>
-                <version>${version.jackson.jaxb}</version>
-                <scope>provided</scope>
-            </dependency>
-            <dependency>
-                <groupId>com.fasterxml.jackson.core</groupId>
-                <artifactId>jackson-annotations</artifactId>
-                <version>${version.jackson.core}</version>
-                <scope>provided</scope>
-            </dependency>
-            <dependency>
-                <groupId>com.fasterxml.jackson.datatype</groupId>
-                <artifactId>jackson-datatype-jsr310</artifactId>
-                <version>${version.jackson.databind}</version>
-                <scope>provided</scope>
-            </dependency>
-
-            <!-- End of Jackson dependencies -->
-
-            <!-- Apache Commons dependencies -->
-            <dependency>
-                <groupId>commons-io</groupId>
-                <artifactId>commons-io</artifactId>
-                <version>${apache.commons.io.version}</version>
-            </dependency>
-            <dependency>
-                <groupId>org.apache.commons</groupId>
-                <artifactId>commons-lang3</artifactId>
-                <version>${apache.commons.lang3.version}</version>
-            </dependency>
-            <dependency>
-                <groupId>commons-beanutils</groupId>
-                <artifactId>commons-beanutils</artifactId>
-                <version>${apache.commons.beanutils.version}</version>
-            </dependency>
-            <dependency>
-                <groupId>commons-collections</groupId>
-                <artifactId>commons-collections</artifactId>
-                <version>${apache.commons.collections.version}</version>
-            </dependency>
-            <dependency>
-                <groupId>org.apache.commons</groupId>
-                <artifactId>commons-email</artifactId>
-                <version>${apache.commons.email.version}</version>
-                <!-- This is the latest version we can use right now because of the javax.mail dependency that is still on 1.3 provided by pax-web, standard and cxf features -->
-            </dependency>
-            <!-- End of Apache Commons dependencies -->
-
-            <!-- Apache Karaf dependencies -->
-            <dependency>
-                <groupId>org.apache.karaf.features</groupId>
-                <artifactId>framework</artifactId>
-                <version>${version.karaf}</version>
-                <type>kar</type>
-            </dependency>
-            <dependency>
-                <groupId>org.apache.karaf.features</groupId>
-                <artifactId>framework</artifactId>
-                <classifier>features</classifier>
-                <version>${version.karaf}</version>
-                <type>xml</type>
-                <scope>runtime</scope>
-            </dependency>
-            <dependency>
-                <groupId>org.apache.karaf.features</groupId>
-                <artifactId>standard</artifactId>
-                <classifier>features</classifier>
-                <version>${version.karaf}</version>
-                <type>xml</type>
-            </dependency>
-            <dependency>
-                <groupId>org.apache.karaf.features</groupId>
-                <artifactId>spring</artifactId>
-                <classifier>features</classifier>
-                <version>${version.karaf}</version>
-                <type>xml</type>
-                <scope>runtime</scope>
-            </dependency>
-            <dependency>
-                <groupId>org.apache.karaf.features</groupId>
-                <artifactId>enterprise</artifactId>
-                <classifier>features</classifier>
-                <version>${version.karaf}</version>
-                <type>xml</type>
-                <scope>runtime</scope>
-            </dependency>
-            <dependency>
-                <groupId>org.apache.karaf.cellar</groupId>
-                <artifactId>apache-karaf-cellar</artifactId>
-                <classifier>features</classifier>
-                <version>${version.karaf.cellar}</version>
-                <type>xml</type>
-                <scope>runtime</scope>
-            </dependency>
-            <dependency>
-                <groupId>org.apache.karaf.cellar</groupId>
-                <artifactId>org.apache.karaf.cellar.core</artifactId>
-                <version>${version.karaf.cellar}</version>
-            </dependency>
-            <dependency>
-                <groupId>org.apache.karaf.cellar</groupId>
-                <artifactId>org.apache.karaf.cellar.config</artifactId>
-                <version>${version.karaf.cellar}</version>
-            </dependency>
-
-            <!-- End of Apache Karaf dependencies -->
-
-            <dependency>
-                <groupId>org.ops4j.pax.web</groupId>
-                <artifactId>pax-web-features</artifactId>
-                <version>3.1.0</version>
-                <classifier>features</classifier>
-                <type>xml</type>
-            </dependency>
-            <dependency>
-                <groupId>org.ops4j.pax.web</groupId>
-                <artifactId>pax-web-api</artifactId>
-                <version>3.1.0</version>
-                <scope>provided</scope>
-            </dependency>
-
-            <dependency>
-                <groupId>org.slf4j</groupId>
-                <artifactId>slf4j-api</artifactId>
-                <version>${slf4j.version}</version>
-                <scope>provided</scope>
-            </dependency>
-            <dependency>
-                <groupId>org.apache.httpcomponents</groupId>
-                <artifactId>httpclient-osgi</artifactId>
-                <version>${httpclient-osgi.version}</version>
-            </dependency>
-            <dependency>
-                <groupId>org.apache.httpcomponents</groupId>
-                <artifactId>httpclient-osgi</artifactId>
-                <version>${httpclient-osgi.version}</version>
-                <type>bundle</type>
-            </dependency>
-            <dependency>
-                <groupId>commons-codec</groupId>
-                <artifactId>commons-codec</artifactId>
-                <version>1.17.0</version>
-            </dependency>
-            <dependency>
-                <groupId>org.apache.httpcomponents</groupId>
-                <artifactId>httpcore-osgi</artifactId>
-                <version>${httpcore-osgi.version}</version>
-            </dependency>
-
-            <!-- Dependencies for pax exam karaf container -->
-            <dependency>
-                <groupId>org.ops4j.pax.exam</groupId>
-                <artifactId>pax-exam-container-karaf</artifactId>
-                <version>${version.pax.exam}</version>
-                <scope>test</scope>
-            </dependency>
-            <dependency>
-                <groupId>org.ops4j.pax.exam</groupId>
-                <artifactId>pax-exam-junit4</artifactId>
-                <version>${version.pax.exam}</version>
-                <scope>test</scope>
-            </dependency>
-            <dependency>
-                <groupId>org.ops4j.pax.exam</groupId>
-                <artifactId>pax-exam</artifactId>
-                <version>${version.pax.exam}</version>
-                <scope>test</scope>
-            </dependency>
-            <dependency>
-                <groupId>org.ops4j.pax.url</groupId>
-                <artifactId>pax-url-aether</artifactId>
-                <version>2.6.14</version>
-                <scope>test</scope>
-            </dependency>
-            <!-- TODO check if can be removed -->
-            <dependency>
-                <groupId>javax.inject</groupId>
-                <artifactId>javax.inject</artifactId>
-                <version>1</version>
-                <scope>test</scope>
-            </dependency>
-
-            <!-- dependencies for bean validation -->
-            <dependency>
-                <groupId>javax.validation</groupId>
-                <artifactId>validation-api</artifactId>
-                <version>${bean.validation.version}</version>
-                <scope>provided</scope>
-            </dependency>
-            <dependency>
-                <groupId>junit</groupId>
-                <artifactId>junit</artifactId>
-                <version>4.13.2</version>
-                <scope>test</scope>
-            </dependency>
-            <dependency>
-                <groupId>joda-time</groupId>
-                <artifactId>joda-time</artifactId>
-                <version>${joda-time.version}</version>
-            </dependency>
-            <dependency>
-                <groupId>ognl</groupId>
-                <artifactId>ognl</artifactId>
-                <version>3.4.3</version>
-            </dependency>
-            <dependency>
-                <groupId>org.antlr</groupId>
-                <artifactId>ST4</artifactId>
-                <version>${st4.version}</version>
-            </dependency>
-            <dependency>
-                <groupId>org.apache.geronimo.specs</groupId>
-                <artifactId>geronimo-jcdi_1.0_spec</artifactId>
-                <version>1.0</version>
-                <scope>provided</scope>
-            </dependency>
-            <dependency>
-                <groupId>org.apache.geronimo.specs</groupId>
-                <artifactId>geronimo-atinject_1.0_spec</artifactId>
-                <version>1.0</version>
-                <scope>provided</scope>
-            </dependency>
-            <dependency>
-                <groupId>org.apache.geronimo.specs</groupId>
-                <artifactId>geronimo-annotation_1.1_spec</artifactId>
-                <version>1.0.1</version>
-                <scope>provided</scope>
-            </dependency>
-            <dependency>
-                <groupId>org.mvel</groupId>
-                <artifactId>mvel2</artifactId>
-                <version>2.5.2.Final</version>
-            </dependency>
-            <dependency>
-                <groupId>org.json</groupId>
-                <artifactId>json</artifactId>
-                <version>${org.json.version}</version>
-            </dependency>
-        </dependencies>
-    </dependencyManagement>
-
-    <modules>
-        <module>api</module>
-        <module>common</module>
-        <module>metrics</module>
-        <module>scripting</module>
-        <module>persistence-spi</module>
-        <module>lifecycle-watcher</module>
-        <module>persistence-elasticsearch</module>
-        <module>persistence-opensearch</module>
-        <module>services</module>
-        <module>rest</module>
-        <module>graphql</module>
-        <module>wab</module>
-        <module>plugins</module>
-        <module>extensions</module>
-        <module>tools</module>
-        <module>manual</module>
-        <module>kar</module>
-        <module>samples</module>
-        <module>package</module>
-    </modules>
-
-    <dependencies>
-        <dependency>
-            <groupId>org.slf4j</groupId>
-            <artifactId>slf4j-api</artifactId>
-            <version>1.7.36</version>
-            <scope>provided</scope>
-        </dependency>
-    </dependencies>
-
-=======
->>>>>>> 6d4525e1
     <build>
         <pluginManagement>
             <plugins>
@@ -1300,17 +926,5 @@
                 </configuration>
             </plugin>
         </plugins>
-<<<<<<< HEAD
-
-        <extensions>
-            <extension>
-                <groupId>org.apache.maven.extensions</groupId>
-                <artifactId>maven-build-cache-extension</artifactId>
-                <version>1.2.0</version>
-            </extension>
-        </extensions>
-
-=======
->>>>>>> 6d4525e1
     </build>
 </project>