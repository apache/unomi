--- conflicted
+++ resolved
@@ -64,19 +64,11 @@
 
     <properties>
         <project.build.sourceEncoding>UTF-8</project.build.sourceEncoding>
-<<<<<<< HEAD
-        <cxf.version>3.3.4</cxf.version>
-        <version.jackson.core>2.12.3</version.jackson.core>
-        <version.jackson.databind>2.9.10.8</version.jackson.databind>
-        <version.jackson.jaxb>2.9.10</version.jackson.jaxb>
-        <version.karaf>4.2.8</version.karaf>
-=======
         <cxf.version>3.3.11</cxf.version>
-        <version.jackson.core>2.10.5</version.jackson.core>
+        <version.jackson.core>2.13.3</version.jackson.core>
         <version.jackson.databind>2.10.5.1</version.jackson.databind>
         <version.jackson.jaxb>2.10.5</version.jackson.jaxb>
         <version.karaf>4.2.11</version.karaf>
->>>>>>> 19211996
         <version.karaf.cellar>4.2.1</version.karaf.cellar>
         <version.pax.exam>4.13.1</version.pax.exam>
         <elasticsearch.version>7.4.2</elasticsearch.version>
