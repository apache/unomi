--- conflicted
+++ resolved
@@ -58,14 +58,11 @@
         </dependency>
 
         <dependency>
-<<<<<<< HEAD
-=======
             <groupId>org.apache.unomi</groupId>
             <artifactId>unomi-common</artifactId>
             <scope>provided</scope>
         </dependency>
         <dependency>
->>>>>>> 6d4525e1
             <groupId>com.fasterxml.jackson.core</groupId>
             <artifactId>jackson-core</artifactId>
             <scope>provided</scope>
