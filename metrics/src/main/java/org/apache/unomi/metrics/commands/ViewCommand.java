/*
 * Licensed to the Apache Software Foundation (ASF) under one or more
 * contributor license agreements.  See the NOTICE file distributed with
 * this work for additional information regarding copyright ownership.
 * The ASF licenses this file to You under the Apache License, Version 2.0
 * (the "License"); you may not use this file except in compliance with
 * the License.  You may obtain a copy of the License at
 *
 *      http://www.apache.org/licenses/LICENSE-2.0
 *
 * Unless required by applicable law or agreed to in writing, software
 * distributed under the License is distributed on an "AS IS" BASIS,
 * WITHOUT WARRANTIES OR CONDITIONS OF ANY KIND, either express or implied.
 * See the License for the specific language governing permissions and
 * limitations under the License.
 */
package org.apache.unomi.metrics.commands;

import com.fasterxml.jackson.core.util.DefaultIndenter;
import com.fasterxml.jackson.core.util.DefaultPrettyPrinter;
import com.fasterxml.jackson.databind.ObjectMapper;
import org.apache.karaf.shell.commands.Argument;
import org.apache.karaf.shell.commands.Command;
import org.apache.unomi.metrics.Metric;
<<<<<<< HEAD
=======
import org.apache.unomi.metrics.internal.MetricsObjectMapper;
>>>>>>> 6d4525e1

@Command(scope = "metrics", name = "view", description = "This will display all the data for a single metric ")
public class ViewCommand extends MetricsCommandSupport{

    @Argument(name = "metricName", description = "The identifier for the metric", required = true)
    String metricName;

    @Override
    protected Object doExecute() throws Exception {
        Metric metric = metricsService.getMetrics().get(metricName);
        if (metric == null) {
            System.out.println("Couldn't find a metric with name=" + metricName);
            return null;
        }
        // by default pretty printer will use spaces between array values, we change this to linefeeds to make
        // the caller values easier to read.
        DefaultPrettyPrinter defaultPrettyPrinter = new DefaultPrettyPrinter();
        defaultPrettyPrinter = defaultPrettyPrinter.withArrayIndenter(DefaultIndenter.SYSTEM_LINEFEED_INSTANCE);
<<<<<<< HEAD
        String jsonMetric = new ObjectMapper().writer(defaultPrettyPrinter).writeValueAsString(metric);
=======
        String jsonMetric = MetricsObjectMapper.getInstance().writer(defaultPrettyPrinter).writeValueAsString(metric);
>>>>>>> 6d4525e1
        System.out.println(jsonMetric);
        return null;
    }
}<|MERGE_RESOLUTION|>--- conflicted
+++ resolved
@@ -22,10 +22,7 @@
 import org.apache.karaf.shell.commands.Argument;
 import org.apache.karaf.shell.commands.Command;
 import org.apache.unomi.metrics.Metric;
-<<<<<<< HEAD
-=======
 import org.apache.unomi.metrics.internal.MetricsObjectMapper;
->>>>>>> 6d4525e1
 
 @Command(scope = "metrics", name = "view", description = "This will display all the data for a single metric ")
 public class ViewCommand extends MetricsCommandSupport{
@@ -44,11 +41,7 @@
         // the caller values easier to read.
         DefaultPrettyPrinter defaultPrettyPrinter = new DefaultPrettyPrinter();
         defaultPrettyPrinter = defaultPrettyPrinter.withArrayIndenter(DefaultIndenter.SYSTEM_LINEFEED_INSTANCE);
-<<<<<<< HEAD
-        String jsonMetric = new ObjectMapper().writer(defaultPrettyPrinter).writeValueAsString(metric);
-=======
         String jsonMetric = MetricsObjectMapper.getInstance().writer(defaultPrettyPrinter).writeValueAsString(metric);
->>>>>>> 6d4525e1
         System.out.println(jsonMetric);
         return null;
     }
