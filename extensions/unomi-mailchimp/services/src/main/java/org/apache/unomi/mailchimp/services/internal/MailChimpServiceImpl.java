/*
 * Licensed to the Apache Software Foundation (ASF) under one or more
 * contributor license agreements.  See the NOTICE file distributed with
 * this work for additional information regarding copyright ownership.
 * The ASF licenses this file to You under the Apache License, Version 2.0
 * (the "License"); you may not use this file except in compliance with
 * the License.  You may obtain a copy of the License at
 *
 *      http://www.apache.org/licenses/LICENSE-2.0
 *
 * Unless required by applicable law or agreed to in writing, software
 * distributed under the License is distributed on an "AS IS" BASIS,
 * WITHOUT WARRANTIES OR CONDITIONS OF ANY KIND, either express or implied.
 * See the License for the specific language governing permissions and
 * limitations under the License.
 */

package org.apache.unomi.mailchimp.services.internal;

import com.fasterxml.jackson.databind.JsonNode;
import org.apache.commons.lang.StringUtils;
import org.apache.http.impl.client.CloseableHttpClient;
import org.apache.unomi.api.Profile;
import org.apache.unomi.api.actions.Action;
import org.apache.unomi.mailchimp.services.HttpUtils;
import org.apache.unomi.mailchimp.services.MailChimpResult;
import org.apache.unomi.mailchimp.services.MailChimpService;
import org.joda.time.DateTime;
import org.joda.time.format.DateTimeFormat;
import org.joda.time.format.DateTimeFormatter;
import org.json.JSONObject;
import org.slf4j.Logger;
import org.slf4j.LoggerFactory;

<<<<<<< HEAD
import java.util.ArrayList;
import java.util.HashMap;
import java.util.List;
import java.util.Map;
=======
import java.util.*;
>>>>>>> dd4cb73a

public class MailChimpServiceImpl implements MailChimpService {
    private static final String LISTS = "lists";
    private static final String ID = "id";
    private static final String NAME = "name";
    private static final String MERGE_FIELDS = "merge_fields";
    private static final String EMAIL_TYPE = "email_type";
    private static final String EMAIL_ADDRESS = "email_address";
    private static final String EMAIL = "email";
    private static final String ERRORS = "errors";
    private static final String FIRST_NAME = "firstName";
    private static final String LAST_NAME = "lastName";
    private static final String MEMBERS = "members";
    private static final String LIST_IDENTIFIER = "listIdentifier";
    private static final String STATUS = "status";
    private static final String SUBSCRIBED = "subscribed";
    private static final String UNSUBSCRIBED = "unsubscribed";
    private static final String TAG = "tag";
    private static final String TYPE = "type";
    private static final String OPTIONS = "options";
    private static final String DATE_FORMAT = "date_format";
    private static final String UNOMI_ID = "unomiId";
    private static final String MC_SUB_TAG_NAME = "mcSubTagName";
    private static Logger logger = LoggerFactory.getLogger(MailChimpServiceImpl.class);
    private String apiKey;
    private String urlSubDomain;
<<<<<<< HEAD
    private String listMergeField;
    private Boolean mappingMergeFieldsActivation;
=======
    private Map<String, List<Map<String, String>>> listMergeFieldMapping;
    private Boolean isMergeFieldsActivate;
>>>>>>> dd4cb73a
    private CloseableHttpClient httpClient;


    @Override
    public List<HashMap<String, String>> getAllLists() {
        List<HashMap<String, String>> mcLists = new ArrayList<>();
        if (isMailChimpConnectorConfigured()) {
            JsonNode response = HttpUtils.executeGetRequest(httpClient, getBaseUrl() + "/lists", getHeaders());
            if (response != null) {
                if (response.has(LISTS) && response.get(LISTS).size() > 0) {
                    for (JsonNode list : response.get(LISTS)) {
                        if (list.has(ID) && list.has(NAME)) {
                            HashMap<String, String> mcListInfo = new HashMap<>();
                            mcListInfo.put(ID, list.get(ID).asText());
                            mcListInfo.put(NAME, list.get(NAME).asText());
                            mcLists.add(mcListInfo);
                        } else {
                            logger.warn("Missing mandatory information for list, {}", list.asText());
                        }
                    }
                } else {
                    logger.info("No list to return, response was {}", response.asText());
                }
            }
        }
        return mcLists;
    }

    @Override
    public MailChimpResult addToMCList(Profile profile, Action action) {
        if (!isMailChimpConnectorConfigured() || !visitorHasMandatoryProperties(profile)) {
            return MailChimpResult.ERROR;
        }

        String listIdentifier = (String) action.getParameterValues().get(LIST_IDENTIFIER);
        JsonNode currentMember = isMemberOfMailChimpList(profile, listIdentifier);
        JSONObject mergeFields = new JSONObject();

<<<<<<< HEAD
        JsonNode member = isMemberOfMailChimpList(profile, action);
        JSONObject nameStruct = new JSONObject();
        if (member != null && member.has(STATUS)) {
            JSONObject body = new JSONObject();
            if (mappingMergeFieldsActivation) {
                if (updateMergerPropertiesForList(profile, action, nameStruct) == MailChimpResult.UPDATED) {
                    body.put(MERGE_FIELDS, nameStruct);
                } else {
                    logger.error("Problem with the mapping properties");
                    return MailChimpResult.NO_CHANGE;
                }
            }

            if (member.get(STATUS).asText().equals(UNSUBSCRIBED)) {
                logger.info("The visitor is already in the MailChimp list, his status is unsubscribed");
                body.put(STATUS, SUBSCRIBED);
            }

            return updateSubscription(listIdentifier, body.toString(), member, true);
        }

        if (mappingMergeFieldsActivation) {
            if (updateMergerPropertiesForList(profile, action, nameStruct) != MailChimpResult.UPDATED) {
                logger.error("Problem with the mapping properties");
                return MailChimpResult.NO_CHANGE;
            }
        }

        nameStruct.put(FNAME, profile.getProperty(FIRST_NAME).toString());
        nameStruct.put(LNAME, profile.getProperty(LAST_NAME).toString());
=======
        if (currentMember != null && currentMember.has(STATUS)) {
            JSONObject body = new JSONObject();
            if (currentMember.get(STATUS).asText().equals(UNSUBSCRIBED)) {
                logger.info("The visitor is already in the MailChimp list, his status is unsubscribed");
                body.put(STATUS, SUBSCRIBED);
            }

            if (isMergeFieldsActivate && addProfilePropertiesToMergeFieldsObject(profile, listIdentifier, mergeFields) == MailChimpResult.SUCCESS) {
                body.put(MERGE_FIELDS, mergeFields);
            }
            return updateSubscription(listIdentifier, body.toString(), currentMember, true);
        }
>>>>>>> dd4cb73a

        JSONObject userData = new JSONObject();
        userData.put(EMAIL_TYPE, "html");
        userData.put(EMAIL_ADDRESS, profile.getProperty(EMAIL).toString());
        userData.put(STATUS, SUBSCRIBED);

<<<<<<< HEAD
        JSONArray dataMember = new JSONArray();
        dataMember.put(userData);

        JSONObject body = new JSONObject();
        body.put(MEMBERS, dataMember);

        JsonNode response = HttpUtils.executePostRequest(httpClient, getBaseUrl() + "/lists/" + listIdentifier, getHeaders(), body.toString());
=======
        if (isMergeFieldsActivate) {
            addProfilePropertiesToMergeFieldsObject(profile, listIdentifier, mergeFields);
        }
        userData.put(MERGE_FIELDS, mergeFields);

        JsonNode response = HttpUtils.executePostRequest(httpClient, getBaseUrl() + "/lists/" + listIdentifier + "/members", getHeaders(), userData.toString());
>>>>>>> dd4cb73a
        if (response == null || (response.has(ERRORS) && response.get(ERRORS).size() > 0)) {
            logger.error("Error when adding user to MailChimp list, list identifier was {} and response was {}", listIdentifier, response);
            return MailChimpResult.ERROR;
        }

        return MailChimpResult.UPDATED;
    }

    @Override
    public MailChimpResult removeFromMCList(Profile profile, Action action) {
        if (!isMailChimpConnectorConfigured() || !visitorHasMandatoryProperties(profile)) {
            return MailChimpResult.ERROR;
        }

        String listIdentifier = (String) action.getParameterValues().get(LIST_IDENTIFIER);
        if (StringUtils.isBlank(listIdentifier)) {
            logger.warn("Couldn't get the list identifier from Unomi");
            return MailChimpResult.ERROR;
        }

        JsonNode currentMember = isMemberOfMailChimpList(profile, listIdentifier);
        if (currentMember == null) {
            return MailChimpResult.NO_CHANGE;
        }

        JsonNode response = HttpUtils.executeDeleteRequest(httpClient, getBaseUrl() + "/lists/" + listIdentifier + "/members/" + currentMember.get(ID).asText(), getHeaders());
        if (response == null || (response.has(ERRORS) && response.get(ERRORS).size() > 0)) {
            logger.error("Couldn't remove the visitor from the MailChimp list, list identifier was {} and response was {}", listIdentifier, response);
            return MailChimpResult.ERROR;
        }

        return MailChimpResult.REMOVED;
    }

    @Override
    public MailChimpResult unsubscribeFromMCList(Profile profile, Action action) {
        if (!isMailChimpConnectorConfigured() || !visitorHasMandatoryProperties(profile)) {
            return MailChimpResult.ERROR;
        }

        String listIdentifier = (String) action.getParameterValues().get(LIST_IDENTIFIER);
        if (StringUtils.isBlank(listIdentifier)) {
            logger.warn("Couldn't get the list identifier from Unomi");
            return MailChimpResult.ERROR;
        }

        JsonNode currentMember = isMemberOfMailChimpList(profile, listIdentifier);
        if (currentMember == null) {
            return MailChimpResult.REMOVED;
        }
        if (currentMember.get(STATUS).asText().equals(UNSUBSCRIBED)) {
            return MailChimpResult.NO_CHANGE;
        }

        JSONObject body = new JSONObject();
        body.put(STATUS, UNSUBSCRIBED);
        return updateSubscription(listIdentifier, body.toString(), currentMember, false);
    }


    @Override
    public MailChimpResult updateMCProfileProperties(Profile profile, Action action) {
        if (!isMailChimpConnectorConfigured() || !visitorHasMandatoryProperties(profile)) {
            return MailChimpResult.ERROR;
        }

        String listIdentifier = (String) action.getParameterValues().get(LIST_IDENTIFIER);
        if (StringUtils.isBlank(listIdentifier)) {
            logger.warn("MailChimp list identifier not found");
            return MailChimpResult.ERROR;
        }

        JsonNode currentMember = isMemberOfMailChimpList(profile, listIdentifier);
        if (currentMember == null) {
            logger.warn("The visitor was not part of the list");
            return MailChimpResult.NO_CHANGE;
        }


        JSONObject mergeFields = new JSONObject();
        MailChimpResult result = addProfilePropertiesToMergeFieldsObject(profile, listIdentifier, mergeFields);
        if (result != MailChimpResult.SUCCESS) {
            return result;
        }

        JSONObject body = new JSONObject();
        body.put(MERGE_FIELDS, mergeFields);

        JsonNode response = HttpUtils.executePatchRequest(httpClient, getBaseUrl() + "/lists/" + listIdentifier + "/members/" + currentMember.get(ID).asText(), getHeaders(), body.toString());
        if (response == null || (response.has(ERRORS) && response.get(ERRORS).size() > 0)) {
            logger.error("Error when updating visitor properties to MailChimp list, list identifier was {} and response was {}", listIdentifier, response);
            return MailChimpResult.ERROR;
        }

        return MailChimpResult.UPDATED;
    }

    private MailChimpResult addProfilePropertiesToMergeFieldsObject(Profile profile, String listIdentifier, JSONObject mergeFields) {
        if (listMergeFieldMapping.isEmpty()) {
            logger.error("List of merge fields is not correctly configured");
            return MailChimpResult.ERROR;
        }

        JsonNode mergeFieldsDefinitions = getMCListProperties(listIdentifier);
        if (mergeFieldsDefinitions == null) {
            logger.error("Could not get MailChimp list's merge fields");
            return MailChimpResult.ERROR;
        }

        for (JsonNode mergeFieldDefinition : mergeFieldsDefinitions.get(MERGE_FIELDS)) {
            if (mergeFieldDefinition.has(TAG) && mergeFieldDefinition.has(TYPE)) {
                String mcTagName = mergeFieldDefinition.get(TAG).asText();
                if (listMergeFieldMapping.containsKey(mcTagName)) {
                    List<Map<String, String>> fields = listMergeFieldMapping.get(mcTagName);
                    for (Map<String, String> fieldInfo : fields) {
                        String unomiId = fieldInfo.get(UNOMI_ID);
                        if (profile.getProperty(unomiId) != null) {
                            switch (mergeFieldDefinition.get(TYPE).asText()) {
                                case "address":
                                    if (mergeFields.has(mcTagName)) {
                                        mergeFields.getJSONObject(mcTagName).put(fieldInfo.get(MC_SUB_TAG_NAME), profile.getProperty(unomiId));
                                    } else {
                                        JSONObject address = new JSONObject();
                                        address.put("addr1", "");
                                        address.put("addr2", "");
                                        address.put("city", "");
                                        address.put("country", "");
                                        address.put("state", "");
                                        address.put("zip", "");
                                        address.put(fieldInfo.get(MC_SUB_TAG_NAME), profile.getProperty(unomiId));
                                        mergeFields.put(mcTagName, address);
                                    }
                                    break;
                                case "date":
                                    if (mergeFieldDefinition.has(OPTIONS) && mergeFieldDefinition.get(OPTIONS).has(DATE_FORMAT)) {
                                        String mcDateFormat = mergeFieldDefinition.get(OPTIONS).get(DATE_FORMAT).asText();
                                        DateTime dateTime = new DateTime(profile.getProperty(unomiId));
                                        DateTimeFormatter dateTimeFormatter;
                                        if (mcDateFormat.equals("MM/DD/YYYY")) {
                                            dateTimeFormatter = DateTimeFormat.forPattern("MM/dd/yyyy");
                                        } else {
                                            dateTimeFormatter = DateTimeFormat.forPattern("dd/MM/yyyy");
                                        }
                                        mergeFields.put(mcTagName, dateTimeFormatter.print(dateTime));
                                    }
                                    break;
                                case "birthday":
                                    if (mergeFieldDefinition.has(OPTIONS) && mergeFieldDefinition.get(OPTIONS).has(DATE_FORMAT)) {
                                        String mcDateFormat = mergeFieldDefinition.get(OPTIONS).get(DATE_FORMAT).asText();
                                        DateTime dateTime = new DateTime(profile.getProperty(unomiId));
                                        DateTimeFormatter dateTimeFormatter;
                                        if (mcDateFormat.equals("MM/DD")) {
                                            dateTimeFormatter = DateTimeFormat.forPattern("MM/dd");
                                        } else {
                                            dateTimeFormatter = DateTimeFormat.forPattern("dd/MM");
                                        }
                                        mergeFields.put(mcTagName, dateTimeFormatter.print(dateTime));
                                    }
                                    break;
                                default:
                                    mergeFields.put(mcTagName, profile.getProperty(unomiId));
                                    break;
                            }
                        }
                    }
                } else {
                    logger.warn("Found property {} in MC list, if you need this property please update mapping or add the property to your MC list", mcTagName);
                }
            }
        }

        return MailChimpResult.SUCCESS;
    }

    private JsonNode getMCListProperties(String listIdentifier) {
        JsonNode currentMergeFields = HttpUtils.executeGetRequest(httpClient, getBaseUrl() + "/lists/" + listIdentifier + "/merge-fields", getHeaders());
        if (currentMergeFields == null || !currentMergeFields.has(MERGE_FIELDS)) {
            logger.error("Can't find merge_fields from the response, the response was {}", currentMergeFields);
            return null;
        }

        return currentMergeFields;
    }

<<<<<<< HEAD
    @Override
    public MailChimpResult updateMergerPropertiesForList(Profile profile, Action action, JSONObject nameStruct) {
        String newMergefields[] = StringUtils.split(listMergeField, ",");
        if (newMergefields.length <= 0) {
            logger.error("List of merger fields is not correctly configured");
            return MailChimpResult.ERROR;
        }

        String listIdentifier = (String) action.getParameterValues().get("listIdentifier");
        if (StringUtils.isBlank(listIdentifier)) {
            logger.error("MailChimp list identifier not found");
            return MailChimpResult.ERROR;
        }

        JsonNode currentMergeFields = getAllMergeFieldofOneMCList(listIdentifier);
        if (currentMergeFields == null) {
            logger.error("Could't get MailChimp list's merge fields");
            return MailChimpResult.ERROR;
        }

        for (String newMergeField : newMergefields) {
            String tabMergerField[] = StringUtils.split(newMergeField, ":");
            if (tabMergerField.length == 4) {
                boolean isPropertyPresent = false;
                for (JsonNode currentMergeField : currentMergeFields.get("merge_fields")) {
                    if (currentMergeField.has("tag") && tabMergerField[0].toUpperCase().equals(currentMergeField.get("tag").asText().toUpperCase())) {
                        logger.info("Property is already present  MailChimp's tag: {}, tag(for Apache Unomi) {}, name: {}, type: {}", tabMergerField[0], tabMergerField[1], tabMergerField[2], tabMergerField[3]);
                        isPropertyPresent = true;
                    }
                }
                if (!isPropertyPresent) {
                    JSONObject bodyMergerField = new JSONObject();
                    bodyMergerField.put("tag", tabMergerField[1]);
                    bodyMergerField.put("name", tabMergerField[2]);
                    bodyMergerField.put("type", tabMergerField[3]);
                    JsonNode response = HttpUtils.executePostRequest(httpClient, getBaseUrl() + "/lists/" + listIdentifier + "/merge-fields", getHeaders(), bodyMergerField.toString());
                    if (response != null && response.has("merge_id")) {
                        logger.info("property added {}", bodyMergerField);
                    } else {
                        logger.warn("couldn't add property {}", bodyMergerField);
                    }
                }

            } else {
                logger.error("List of merger fields is not correctly configured");
                return MailChimpResult.ERROR;
            }
        }
        nameStruct = updatePropertiesValue(profile, listIdentifier, nameStruct);
        if (nameStruct == null) {
            logger.warn("The visitor will be add without mapping properties");
        }

        return MailChimpResult.UPDATED;

    }

    private JsonNode getAllMergeFieldofOneMCList(String listIdentifier) {
        if (!isMailChimpConnectorConfigured() && StringUtils.isBlank(listMergeField)) {
            return null;
        }

        if (StringUtils.isBlank(listIdentifier)) {
            logger.error("MailChimp list identifier not found");
            return null;
        }

        JsonNode currentMergeFields = HttpUtils.executeGetRequest(httpClient, getBaseUrl() + "/lists/" + listIdentifier + "/merge-fields", getHeaders());
        if (currentMergeFields == null || !currentMergeFields.has("merge_fields")) {
            logger.error("Can't find merge_fields from the response, the response was {}", currentMergeFields);
            return null;
        }

        return currentMergeFields;
    }

    private JSONObject updatePropertiesValue(Profile profile, String listIdentifier, JSONObject nameStruct) {
        JsonNode currentMergeFields = getAllMergeFieldofOneMCList(listIdentifier);
        if (currentMergeFields != null) {
            for (JsonNode currentMergeField : currentMergeFields.get("merge_fields")) {
                if (currentMergeField.has("tag")) {
                    Map<String, Object> properties = profile.getProperties();

                    for (Map.Entry<String, Object> entry : properties.entrySet()) {
                        if (entry.getKey().toUpperCase().equals(currentMergeField.get("tag").asText())) {
                            nameStruct.put(currentMergeField.get("tag").asText(), entry.getValue().toString());
                        }
                    }
                }
            }
        }
        return nameStruct;
    }
=======
>>>>>>> dd4cb73a

    private void initHttpClient() {
        if (httpClient == null) {
            httpClient = HttpUtils.initHttpClient();
        }
    }

    private boolean isMailChimpConnectorConfigured() {
        if (StringUtils.isNotBlank(apiKey) && StringUtils.isNotBlank(urlSubDomain)) {
            initHttpClient();
            return true;
        }
        logger.error("MailChimp extension isn't correctly configured, please check cfg file.");
        return false;
    }

    private boolean visitorHasMandatoryProperties(Profile profile) {
        if (profile.getProperty(FIRST_NAME) == null
                || profile.getProperty(LAST_NAME) == null
                || profile.getProperty(EMAIL) == null) {
            logger.warn("Visitor mandatory properties are missing");
            return false;
        }
        return true;
    }

<<<<<<< HEAD
    private JsonNode isMemberOfMailChimpList(Profile profile, Action action) {
        String listIdentifier = (String) action.getParameterValues().get(LIST_IDENTIFIER);
        if (StringUtils.isBlank(listIdentifier)) {
            logger.warn("MailChimp list identifier not found");
            return null;
        }
=======
    private JsonNode isMemberOfMailChimpList(Profile profile, String listIdentifier) {

>>>>>>> dd4cb73a
        String email = profile.getProperty(EMAIL).toString().toLowerCase();
        JsonNode response = HttpUtils.executeGetRequest(httpClient, getBaseUrl() + "/lists/" + listIdentifier + "/members/", getHeaders());
        if (response != null) {
            if (response.has(MEMBERS)) {
                for (JsonNode member : response.get(MEMBERS)) {
                    if (member.get(EMAIL_ADDRESS).asText().toLowerCase().equals(email)) {
                        return member;
                    }
                }
            }
        }
        return null;
    }

    private MailChimpResult updateSubscription(String listIdentifier, String jsonData, JsonNode member, boolean toSubscribe) {
        JsonNode response = HttpUtils.executePatchRequest(httpClient, getBaseUrl() + "/lists/" + listIdentifier + "/members/" + member.get(ID).asText(), getHeaders(), jsonData);
        if (response != null) {
            if (response.has(STATUS)) {
                String responseStatus = response.get(STATUS).asText();
                if ((toSubscribe && responseStatus.equals(SUBSCRIBED)) || (!toSubscribe && responseStatus.equals(UNSUBSCRIBED))) {
                    return MailChimpResult.UPDATED;
                } else {
                    return MailChimpResult.NO_CHANGE;
                }
            }
        }
        logger.error("Couldn't update the subscription of the visitor");
        return MailChimpResult.ERROR;
    }

    private String getBaseUrl() {
        return "https://" + urlSubDomain + ".api.mailchimp.com/3.0";
    }

    private HashMap<String, String> getHeaders() {
        HashMap<String, String> headers = new HashMap<>();
        headers.put("Accept", "application/json");
        headers.put("Authorization", "apikey " + apiKey);
        return headers;
    }

    public void setApiKey(String apiKey) {
        this.apiKey = apiKey;
    }

    public void setUrlSubDomain(String urlSubDomain) {
        this.urlSubDomain = urlSubDomain;
    }

<<<<<<< HEAD
    public void setListMergeField(String listMergeFields) {
        this.listMergeField = listMergeFields;
    }

    public void setMappingMergeFieldsActivation(Boolean mappingMergeFieldsActivation) {
        this.mappingMergeFieldsActivation = mappingMergeFieldsActivation;
=======
    public void setListMergeFieldMapping(String listMergeFields) {
        this.listMergeFieldMapping = new HashMap<>();
        if (StringUtils.isNotBlank(listMergeFields)) {
            String mergeFields[] = StringUtils.split(listMergeFields, ",");
            if (mergeFields.length > 0) {
                for (String mergeField : mergeFields) {
                    if (StringUtils.isNotBlank(mergeField)) {
                        String mergeFieldInfo[] = StringUtils.split(mergeField, ":");
                        if (mergeFieldInfo.length > 0) {
                            Map<String, String> fieldInfo = new HashMap<>();
                            fieldInfo.put(UNOMI_ID, mergeFieldInfo[0]);
                            if (mergeFieldInfo.length == 3) {
                                fieldInfo.put(MC_SUB_TAG_NAME, mergeFieldInfo[2]);
                            }

                            String mcTagName = mergeFieldInfo[1];
                            if (listMergeFieldMapping.containsKey(mcTagName)) {
                                listMergeFieldMapping.get(mcTagName).add(fieldInfo);
                            } else {
                                List<Map<String, String>> fields = new ArrayList<>();
                                fields.add(fieldInfo);
                                listMergeFieldMapping.put(mcTagName, fields);
                            }
                        }
                    }
                }
            }
        }
    }

    public void setIsMergeFieldsActivate(Boolean isMergeFieldsActivate) {
        this.isMergeFieldsActivate = isMergeFieldsActivate;
>>>>>>> dd4cb73a
    }
}<|MERGE_RESOLUTION|>--- conflicted
+++ resolved
@@ -32,14 +32,7 @@
 import org.slf4j.Logger;
 import org.slf4j.LoggerFactory;
 
-<<<<<<< HEAD
-import java.util.ArrayList;
-import java.util.HashMap;
-import java.util.List;
-import java.util.Map;
-=======
 import java.util.*;
->>>>>>> dd4cb73a
 
 public class MailChimpServiceImpl implements MailChimpService {
     private static final String LISTS = "lists";
@@ -66,13 +59,8 @@
     private static Logger logger = LoggerFactory.getLogger(MailChimpServiceImpl.class);
     private String apiKey;
     private String urlSubDomain;
-<<<<<<< HEAD
-    private String listMergeField;
-    private Boolean mappingMergeFieldsActivation;
-=======
     private Map<String, List<Map<String, String>>> listMergeFieldMapping;
     private Boolean isMergeFieldsActivate;
->>>>>>> dd4cb73a
     private CloseableHttpClient httpClient;
 
 
@@ -111,38 +99,6 @@
         JsonNode currentMember = isMemberOfMailChimpList(profile, listIdentifier);
         JSONObject mergeFields = new JSONObject();
 
-<<<<<<< HEAD
-        JsonNode member = isMemberOfMailChimpList(profile, action);
-        JSONObject nameStruct = new JSONObject();
-        if (member != null && member.has(STATUS)) {
-            JSONObject body = new JSONObject();
-            if (mappingMergeFieldsActivation) {
-                if (updateMergerPropertiesForList(profile, action, nameStruct) == MailChimpResult.UPDATED) {
-                    body.put(MERGE_FIELDS, nameStruct);
-                } else {
-                    logger.error("Problem with the mapping properties");
-                    return MailChimpResult.NO_CHANGE;
-                }
-            }
-
-            if (member.get(STATUS).asText().equals(UNSUBSCRIBED)) {
-                logger.info("The visitor is already in the MailChimp list, his status is unsubscribed");
-                body.put(STATUS, SUBSCRIBED);
-            }
-
-            return updateSubscription(listIdentifier, body.toString(), member, true);
-        }
-
-        if (mappingMergeFieldsActivation) {
-            if (updateMergerPropertiesForList(profile, action, nameStruct) != MailChimpResult.UPDATED) {
-                logger.error("Problem with the mapping properties");
-                return MailChimpResult.NO_CHANGE;
-            }
-        }
-
-        nameStruct.put(FNAME, profile.getProperty(FIRST_NAME).toString());
-        nameStruct.put(LNAME, profile.getProperty(LAST_NAME).toString());
-=======
         if (currentMember != null && currentMember.has(STATUS)) {
             JSONObject body = new JSONObject();
             if (currentMember.get(STATUS).asText().equals(UNSUBSCRIBED)) {
@@ -155,29 +111,18 @@
             }
             return updateSubscription(listIdentifier, body.toString(), currentMember, true);
         }
->>>>>>> dd4cb73a
 
         JSONObject userData = new JSONObject();
         userData.put(EMAIL_TYPE, "html");
         userData.put(EMAIL_ADDRESS, profile.getProperty(EMAIL).toString());
         userData.put(STATUS, SUBSCRIBED);
 
-<<<<<<< HEAD
-        JSONArray dataMember = new JSONArray();
-        dataMember.put(userData);
-
-        JSONObject body = new JSONObject();
-        body.put(MEMBERS, dataMember);
-
-        JsonNode response = HttpUtils.executePostRequest(httpClient, getBaseUrl() + "/lists/" + listIdentifier, getHeaders(), body.toString());
-=======
         if (isMergeFieldsActivate) {
             addProfilePropertiesToMergeFieldsObject(profile, listIdentifier, mergeFields);
         }
         userData.put(MERGE_FIELDS, mergeFields);
 
         JsonNode response = HttpUtils.executePostRequest(httpClient, getBaseUrl() + "/lists/" + listIdentifier + "/members", getHeaders(), userData.toString());
->>>>>>> dd4cb73a
         if (response == null || (response.has(ERRORS) && response.get(ERRORS).size() > 0)) {
             logger.error("Error when adding user to MailChimp list, list identifier was {} and response was {}", listIdentifier, response);
             return MailChimpResult.ERROR;
@@ -362,102 +307,6 @@
         return currentMergeFields;
     }
 
-<<<<<<< HEAD
-    @Override
-    public MailChimpResult updateMergerPropertiesForList(Profile profile, Action action, JSONObject nameStruct) {
-        String newMergefields[] = StringUtils.split(listMergeField, ",");
-        if (newMergefields.length <= 0) {
-            logger.error("List of merger fields is not correctly configured");
-            return MailChimpResult.ERROR;
-        }
-
-        String listIdentifier = (String) action.getParameterValues().get("listIdentifier");
-        if (StringUtils.isBlank(listIdentifier)) {
-            logger.error("MailChimp list identifier not found");
-            return MailChimpResult.ERROR;
-        }
-
-        JsonNode currentMergeFields = getAllMergeFieldofOneMCList(listIdentifier);
-        if (currentMergeFields == null) {
-            logger.error("Could't get MailChimp list's merge fields");
-            return MailChimpResult.ERROR;
-        }
-
-        for (String newMergeField : newMergefields) {
-            String tabMergerField[] = StringUtils.split(newMergeField, ":");
-            if (tabMergerField.length == 4) {
-                boolean isPropertyPresent = false;
-                for (JsonNode currentMergeField : currentMergeFields.get("merge_fields")) {
-                    if (currentMergeField.has("tag") && tabMergerField[0].toUpperCase().equals(currentMergeField.get("tag").asText().toUpperCase())) {
-                        logger.info("Property is already present  MailChimp's tag: {}, tag(for Apache Unomi) {}, name: {}, type: {}", tabMergerField[0], tabMergerField[1], tabMergerField[2], tabMergerField[3]);
-                        isPropertyPresent = true;
-                    }
-                }
-                if (!isPropertyPresent) {
-                    JSONObject bodyMergerField = new JSONObject();
-                    bodyMergerField.put("tag", tabMergerField[1]);
-                    bodyMergerField.put("name", tabMergerField[2]);
-                    bodyMergerField.put("type", tabMergerField[3]);
-                    JsonNode response = HttpUtils.executePostRequest(httpClient, getBaseUrl() + "/lists/" + listIdentifier + "/merge-fields", getHeaders(), bodyMergerField.toString());
-                    if (response != null && response.has("merge_id")) {
-                        logger.info("property added {}", bodyMergerField);
-                    } else {
-                        logger.warn("couldn't add property {}", bodyMergerField);
-                    }
-                }
-
-            } else {
-                logger.error("List of merger fields is not correctly configured");
-                return MailChimpResult.ERROR;
-            }
-        }
-        nameStruct = updatePropertiesValue(profile, listIdentifier, nameStruct);
-        if (nameStruct == null) {
-            logger.warn("The visitor will be add without mapping properties");
-        }
-
-        return MailChimpResult.UPDATED;
-
-    }
-
-    private JsonNode getAllMergeFieldofOneMCList(String listIdentifier) {
-        if (!isMailChimpConnectorConfigured() && StringUtils.isBlank(listMergeField)) {
-            return null;
-        }
-
-        if (StringUtils.isBlank(listIdentifier)) {
-            logger.error("MailChimp list identifier not found");
-            return null;
-        }
-
-        JsonNode currentMergeFields = HttpUtils.executeGetRequest(httpClient, getBaseUrl() + "/lists/" + listIdentifier + "/merge-fields", getHeaders());
-        if (currentMergeFields == null || !currentMergeFields.has("merge_fields")) {
-            logger.error("Can't find merge_fields from the response, the response was {}", currentMergeFields);
-            return null;
-        }
-
-        return currentMergeFields;
-    }
-
-    private JSONObject updatePropertiesValue(Profile profile, String listIdentifier, JSONObject nameStruct) {
-        JsonNode currentMergeFields = getAllMergeFieldofOneMCList(listIdentifier);
-        if (currentMergeFields != null) {
-            for (JsonNode currentMergeField : currentMergeFields.get("merge_fields")) {
-                if (currentMergeField.has("tag")) {
-                    Map<String, Object> properties = profile.getProperties();
-
-                    for (Map.Entry<String, Object> entry : properties.entrySet()) {
-                        if (entry.getKey().toUpperCase().equals(currentMergeField.get("tag").asText())) {
-                            nameStruct.put(currentMergeField.get("tag").asText(), entry.getValue().toString());
-                        }
-                    }
-                }
-            }
-        }
-        return nameStruct;
-    }
-=======
->>>>>>> dd4cb73a
 
     private void initHttpClient() {
         if (httpClient == null) {
@@ -484,17 +333,8 @@
         return true;
     }
 
-<<<<<<< HEAD
-    private JsonNode isMemberOfMailChimpList(Profile profile, Action action) {
-        String listIdentifier = (String) action.getParameterValues().get(LIST_IDENTIFIER);
-        if (StringUtils.isBlank(listIdentifier)) {
-            logger.warn("MailChimp list identifier not found");
-            return null;
-        }
-=======
     private JsonNode isMemberOfMailChimpList(Profile profile, String listIdentifier) {
 
->>>>>>> dd4cb73a
         String email = profile.getProperty(EMAIL).toString().toLowerCase();
         JsonNode response = HttpUtils.executeGetRequest(httpClient, getBaseUrl() + "/lists/" + listIdentifier + "/members/", getHeaders());
         if (response != null) {
@@ -544,14 +384,6 @@
         this.urlSubDomain = urlSubDomain;
     }
 
-<<<<<<< HEAD
-    public void setListMergeField(String listMergeFields) {
-        this.listMergeField = listMergeFields;
-    }
-
-    public void setMappingMergeFieldsActivation(Boolean mappingMergeFieldsActivation) {
-        this.mappingMergeFieldsActivation = mappingMergeFieldsActivation;
-=======
     public void setListMergeFieldMapping(String listMergeFields) {
         this.listMergeFieldMapping = new HashMap<>();
         if (StringUtils.isNotBlank(listMergeFields)) {
@@ -584,6 +416,5 @@
 
     public void setIsMergeFieldsActivate(Boolean isMergeFieldsActivate) {
         this.isMergeFieldsActivate = isMergeFieldsActivate;
->>>>>>> dd4cb73a
     }
 }