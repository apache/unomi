/*
 * Licensed to the Apache Software Foundation (ASF) under one or more
 * contributor license agreements.  See the NOTICE file distributed with
 * this work for additional information regarding copyright ownership.
 * The ASF licenses this file to You under the Apache License, Version 2.0
 * (the "License"); you may not use this file except in compliance with
 * the License.  You may obtain a copy of the License at
 *
 *      http://www.apache.org/licenses/LICENSE-2.0
 *
 * Unless required by applicable law or agreed to in writing, software
 * distributed under the License is distributed on an "AS IS" BASIS,
 * WITHOUT WARRANTIES OR CONDITIONS OF ANY KIND, either express or implied.
 * See the License for the specific language governing permissions and
 * limitations under the License.
 */

package org.apache.unomi.healthcheck.servlet;

import com.fasterxml.jackson.annotation.JsonInclude;
import com.fasterxml.jackson.databind.ObjectMapper;
import org.apache.unomi.healthcheck.HealthCheckResponse;
import org.apache.unomi.healthcheck.HealthCheckService;
import org.osgi.service.http.HttpContext;
import org.osgi.service.useradmin.Authorization;
import org.slf4j.Logger;
import org.slf4j.LoggerFactory;

import javax.servlet.ServletConfig;
import javax.servlet.ServletException;
import javax.servlet.http.HttpServlet;
import javax.servlet.http.HttpServletRequest;
import javax.servlet.http.HttpServletResponse;
import java.io.IOException;
import java.util.Comparator;
import java.util.List;

/**
 * A simple servlet that provides a health check endpoint.
 */
public class HealthCheckServlet extends HttpServlet {

    private static final Logger LOGGER = LoggerFactory.getLogger(HealthCheckServlet.class.getName());

    private final HealthCheckService service;
    private final ObjectMapper mapper;

    public HealthCheckServlet(HealthCheckService service) {
        LOGGER.info("Building healthcheck servlet...");
        this.service = service;
        mapper = new ObjectMapper();
        mapper.setSerializationInclusion(JsonInclude.Include.NON_NULL);
    }

    @Override
    public void init(ServletConfig config) throws ServletException {
        LOGGER.info("Initializing healthcheck servlet...");
        super.init(config);
    }

    @Override
    protected void service(HttpServletRequest request, HttpServletResponse response) throws ServletException, IOException {
        if (request.getAttribute(HttpContext.AUTHORIZATION) == null ||
            !((Authorization)request.getAttribute(HttpContext.AUTHORIZATION)).hasRole("health")) {
            response.sendError(HttpServletResponse.SC_FORBIDDEN);
            return;
        }
        List<HealthCheckResponse> checks = service.check();
        checks.sort(Comparator.comparing(HealthCheckResponse::getName));
        response.setContentType("application/json");
        response.setHeader("Cache-Control", "no-cache");
<<<<<<< HEAD
        if (checks.stream().allMatch(HealthCheckResponse::isLive)) {
            response.setStatus(HttpServletResponse.SC_OK);
        } else {
            response.setStatus(HttpServletResponse.SC_PARTIAL_CONTENT);
        }
        response.getWriter().println(mapper.writeValueAsString(checks));
        response.flushBuffer();
=======
            if (checks.stream().allMatch(HealthCheckResponse::isLive)) {
                response.setStatus(HttpServletResponse.SC_OK);
            } else {
                response.setStatus(HttpServletResponse.SC_PARTIAL_CONTENT);
            }
>>>>>>> 6d4525e1
    }
}<|MERGE_RESOLUTION|>--- conflicted
+++ resolved
@@ -67,22 +67,14 @@
         }
         List<HealthCheckResponse> checks = service.check();
         checks.sort(Comparator.comparing(HealthCheckResponse::getName));
+        response.getWriter().println(mapper.writeValueAsString(checks));
         response.setContentType("application/json");
         response.setHeader("Cache-Control", "no-cache");
-<<<<<<< HEAD
-        if (checks.stream().allMatch(HealthCheckResponse::isLive)) {
-            response.setStatus(HttpServletResponse.SC_OK);
-        } else {
-            response.setStatus(HttpServletResponse.SC_PARTIAL_CONTENT);
-        }
-        response.getWriter().println(mapper.writeValueAsString(checks));
-        response.flushBuffer();
-=======
             if (checks.stream().allMatch(HealthCheckResponse::isLive)) {
                 response.setStatus(HttpServletResponse.SC_OK);
             } else {
                 response.setStatus(HttpServletResponse.SC_PARTIAL_CONTENT);
             }
->>>>>>> 6d4525e1
+        response.flushBuffer();
     }
 }