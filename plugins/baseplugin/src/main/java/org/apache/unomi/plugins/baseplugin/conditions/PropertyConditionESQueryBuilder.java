--- conflicted
+++ resolved
@@ -104,21 +104,25 @@
                 return QueryBuilders.boolQuery().mustNot(QueryBuilders.termsQuery(name, values.toArray()));
             case "all":
                 checkRequiredValue(values, name, op, true);
-<<<<<<< HEAD
                 BoolQueryBuilder boolQueryBuilder = QueryBuilders.boolQuery();
                 for (Object curValue : values) {
                     boolQueryBuilder.must(QueryBuilders.termQuery(name, curValue));
                 }
                 return boolQueryBuilder;
-=======
-                return FilterBuilders.termsFilter(name, values.toArray()).execution("and");
             case "hasSomeOf":
                 checkRequiredValue(values, name, op, true);
-                return FilterBuilders.termsFilter(name, values.toArray()).execution("or");
+                BoolQueryBuilder boolQueryBuilder = QueryBuilders.boolQuery();
+                for (Object curValue : values) {
+                    boolQueryBuilder.should(QueryBuilders.termQuery(name, curValue));
+                }
+                return boolQueryBuilder;
             case "hasNoneOf":
                 checkRequiredValue(values, name, op, true);
-                return FilterBuilders.notFilter(FilterBuilders.termsFilter(name, values.toArray()).execution("or"));
->>>>>>> 173c1ebd
+                BoolQueryBuilder boolQueryBuilder = QueryBuilders.boolQuery();
+                for (Object curValue : values) {
+                    boolQueryBuilder.mustNot(QueryBuilders.termQuery(name, curValue));
+                }
+                return boolQueryBuilder;
             case "isDay":
                 checkRequiredValue(value, name, op, false);
                 return getIsSameDayRange(value, name);
