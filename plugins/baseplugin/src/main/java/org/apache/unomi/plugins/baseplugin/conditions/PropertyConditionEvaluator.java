/*
 * Licensed to the Apache Software Foundation (ASF) under one or more
 * contributor license agreements.  See the NOTICE file distributed with
 * this work for additional information regarding copyright ownership.
 * The ASF licenses this file to You under the Apache License, Version 2.0
 * (the "License"); you may not use this file except in compliance with
 * the License.  You may obtain a copy of the License at
 *
 *      http://www.apache.org/licenses/LICENSE-2.0
 *
 * Unless required by applicable law or agreed to in writing, software
        * distributed under the License is distributed on an "AS IS" BASIS,
        * WITHOUT WARRANTIES OR CONDITIONS OF ANY KIND, either express or implied.
        * See the License for the specific language governing permissions and
        * limitations under the License.
        */

        package org.apache.unomi.plugins.baseplugin.conditions;

import org.apache.commons.lang3.ObjectUtils;
import org.apache.commons.lang3.StringUtils;
import org.apache.unomi.api.Event;
import org.apache.unomi.api.GeoPoint;
import org.apache.unomi.api.Item;
import org.apache.unomi.api.conditions.Condition;
import org.apache.unomi.persistence.spi.PropertyHelper;
import org.apache.unomi.persistence.spi.conditions.ConditionContextHelper;
<<<<<<< HEAD
import org.apache.unomi.persistence.spi.conditions.ConditionEvaluator;
import org.apache.unomi.persistence.spi.conditions.ConditionEvaluatorDispatcher;
=======
import org.apache.unomi.persistence.spi.conditions.evaluator.ConditionEvaluator;
import org.apache.unomi.persistence.spi.conditions.evaluator.ConditionEvaluatorDispatcher;
>>>>>>> 6d4525e1
import org.apache.unomi.persistence.spi.conditions.DateUtils;
import org.apache.unomi.persistence.spi.conditions.geo.DistanceUnit;
import org.apache.unomi.plugins.baseplugin.conditions.accessors.HardcodedPropertyAccessor;
import org.apache.unomi.scripting.ExpressionFilterFactory;
import org.apache.unomi.scripting.SecureFilteringClassLoader;
import org.slf4j.Logger;
import org.slf4j.LoggerFactory;

import java.text.SimpleDateFormat;
import java.util.*;
import java.util.regex.Pattern;
import java.util.stream.Collectors;

import static org.apache.unomi.persistence.spi.conditions.DateUtils.getDate;

/**
 * Evaluator for property comparison conditions
 */
public class PropertyConditionEvaluator implements ConditionEvaluator {

    private static final Logger LOGGER = LoggerFactory.getLogger(PropertyConditionEvaluator.class.getName());

    private static final SimpleDateFormat yearMonthDayDateFormat = new SimpleDateFormat("yyyyMMdd");

    private boolean usePropertyConditionOptimizations = true;
    private static final ClassLoader secureFilteringClassLoader = new SecureFilteringClassLoader(PropertyConditionEvaluator.class.getClassLoader());
    private static final HardcodedPropertyAccessorRegistry hardcodedPropertyAccessorRegistry = new HardcodedPropertyAccessorRegistry();
    private ExpressionFilterFactory expressionFilterFactory;

    public void setUsePropertyConditionOptimizations(boolean usePropertyConditionOptimizations) {
        this.usePropertyConditionOptimizations = usePropertyConditionOptimizations;
    }

    public void setExpressionFilterFactory(ExpressionFilterFactory expressionFilterFactory) {
        this.expressionFilterFactory = expressionFilterFactory;
    }

    private int compare(Object actualValue, String expectedValue, Object expectedValueDate, Object expectedValueInteger, Object expectedValueDateExpr, Object expectedValueDouble) {
        if (expectedValue == null && expectedValueDate == null && expectedValueInteger == null && getDate(expectedValueDateExpr) == null && expectedValueDouble == null) {
            return actualValue == null ? 0 : 1;
        } else if (actualValue == null) {
            return -1;
        }

        if (expectedValueInteger != null) {
            return PropertyHelper.getInteger(actualValue).compareTo(PropertyHelper.getInteger(expectedValueInteger));
        } else if (expectedValueDouble != null) {
            return PropertyHelper.getDouble(actualValue).compareTo(PropertyHelper.getDouble(expectedValueDouble));
        } else if (expectedValueDate != null) {
            return getDate(actualValue).compareTo(getDate(expectedValueDate));
        } else if (expectedValueDateExpr != null) {
            return getDate(actualValue).compareTo(getDate(expectedValueDateExpr));
        } else {
            // We use toLowerCase here to match the behavior of the analyzer configuration in the persistence configuration
            return actualValue.toString().toLowerCase().compareTo(expectedValue);
        }
    }

    private boolean compareValues(Object actualValue, Collection<?> expectedValues, Collection<?> expectedValuesInteger,  Collection<?> expectedValuesDouble,  Collection<?> expectedValuesDate, Collection<?> expectedValuesDateExpr, String op) {
        Collection<Object> expectedDateExpr = null;
        if (expectedValuesDateExpr != null) {
            expectedDateExpr = expectedValuesDateExpr.stream().map(DateUtils::getDate).collect(Collectors.toList());
        }
        @SuppressWarnings("unchecked")
        Collection<?> expected = ObjectUtils.firstNonNull(expectedValues, expectedValuesDate, expectedValuesInteger, expectedValuesDouble, expectedDateExpr);
        if (actualValue == null) {
            return expected == null;
        } else if (expected == null) {
            return false;
        }

        Collection<Object> actual = ConditionContextHelper.foldToASCII(getValueSet(actualValue));

        boolean result = true;

        switch (op) {
            case "in":
                result = false;
                for (Object a : actual) {
                    if (expected.contains(a)) {
                        result = true;
                        break;
                    }
                }
                break;
            case "inContains":
                result = false;
                for (Object a : actual) {
                    for (Object b : expected)
                        if (((String) a).contains((String) b)) {
                            result = true;
                            break;
                        }
                }
                break;
            case "notIn":
                for (Object a : actual) {
                    if (expected.contains(a)) {
                        result = false;
                        break;
                    }
                }
                break;
            case "all":
                for (Object e : expected) {
                    if (!actual.contains(e)) {
                        result = false;
                        break;
                    }
                }
                break;
            case "hasNoneOf":
                if (!Collections.disjoint(actual, expected)) {
                    return false;
                }
                break;
            case "hasSomeOf":
                if (Collections.disjoint(actual, expected)) {
                    return false;
                }
                break;

            default:
                throw new IllegalArgumentException("Unknown comparison operator " + op);
        }

        return result;
    }

    @Override
    public boolean eval(Condition condition, Item item, Map<String, Object> context, ConditionEvaluatorDispatcher dispatcher) {
        String op = (String) condition.getParameter("comparisonOperator");
        String name = (String) condition.getParameter("propertyName");

        String expectedValue = ConditionContextHelper.foldToASCII((String) condition.getParameter("propertyValue"));
        Object expectedValueInteger = condition.getParameter("propertyValueInteger");
        Object expectedValueDouble = condition.getParameter("propertyValueDouble");
        Object expectedValueDate = condition.getParameter("propertyValueDate");
        Object expectedValueDateExpr = condition.getParameter("propertyValueDateExpr");

        Object actualValue;
        if (item instanceof Event && "eventType".equals(name)) {
            actualValue = ((Event) item).getEventType();
        } else {
            try {
                long time = System.nanoTime();
                //actualValue = beanUtilsBean.getPropertyUtils().getProperty(item, name);
                actualValue = getPropertyValue(item, name);
                time = System.nanoTime() - time;
                if (time > 5000000L) {
                    LOGGER.info("eval took {} ms for {} {}", time / 1000000L, item.getClass().getName(), name);
                }
            } catch (NullPointerException e) {
                // property not found
                actualValue = null;
            } catch (Exception e) {
                if ((!StringUtils.startsWith(e.getMessage(),"source is null for getProperty(null"))) {
                    LOGGER.warn("Error evaluating value for {} {}. See debug level for more information", item.getClass().getName(), name);
                    if (LOGGER.isDebugEnabled()) LOGGER.debug("Error evaluating value for {} {}", item.getClass().getName(), name, e);
                }
                actualValue = null;
            }
        }
        if (actualValue instanceof String) {
            actualValue = ConditionContextHelper.foldToASCII((String) actualValue);
        }

        return isMatch(op, actualValue, expectedValue, expectedValueInteger, expectedValueDouble, expectedValueDate,
                expectedValueDateExpr, condition);
    }

    protected boolean isMatch(String op, Object actualValue, String expectedValue, Object expectedValueInteger, Object expectedValueDouble,
                              Object expectedValueDate, Object expectedValueDateExpr, Condition condition) {
        if (op == null) {
            return false;
        } else if (actualValue == null) {
            return op.equals("missing") || op.equals("notIn") || op.equals("notEquals") || op.equals("hasNoneOf");
        } else if (op.equals("exists")) {
            if (actualValue instanceof List) {
                return ((List) actualValue).size() > 0;
            }
            return true;
        } else if (op.equals("equals")) {
            if (actualValue instanceof Collection) {
                for (Object o : ((Collection<?>) actualValue)) {
                    if (o instanceof String) {
                        o = ConditionContextHelper.foldToASCII((String) o);
                    }
                    if (compare(o, expectedValue, expectedValueDate, expectedValueInteger, expectedValueDateExpr, expectedValueDouble) == 0) {
                        return true;
                    }
                }
                return false;
            }
            return compare(actualValue, expectedValue, expectedValueDate, expectedValueInteger, expectedValueDateExpr, expectedValueDouble) == 0;
        } else if (op.equals("notEquals")) {
            return compare(actualValue, expectedValue, expectedValueDate, expectedValueInteger, expectedValueDateExpr, expectedValueDouble) != 0;
        } else if (op.equals("greaterThan")) {
            return compare(actualValue, expectedValue, expectedValueDate, expectedValueInteger, expectedValueDateExpr, expectedValueDouble) > 0;
        } else if (op.equals("greaterThanOrEqualTo")) {
            return compare(actualValue, expectedValue, expectedValueDate, expectedValueInteger, expectedValueDateExpr, expectedValueDouble) >= 0;
        } else if (op.equals("lessThan")) {
            return compare(actualValue, expectedValue, expectedValueDate, expectedValueInteger, expectedValueDateExpr, expectedValueDouble) < 0;
        } else if (op.equals("lessThanOrEqualTo")) {
            return compare(actualValue, expectedValue, expectedValueDate, expectedValueInteger, expectedValueDateExpr, expectedValueDouble) <= 0;
        } else if (op.equals("between")) {
            Collection<?> expectedValuesInteger = (Collection<?>) condition.getParameter("propertyValuesInteger");
            Collection<?> expectedValuesDouble = (Collection<?>) condition.getParameter("propertyValuesDouble");
            Collection<?> expectedValuesDate = (Collection<?>) condition.getParameter("propertyValuesDate");
            Collection<?> expectedValuesDateExpr = (Collection<?>) condition.getParameter("propertyValuesDateExpr");
            return compare(actualValue, null,
                    getDate(getFirst(expectedValuesDate)),
                    getFirst(expectedValuesInteger),
                    getFirst(expectedValuesDateExpr),
                    getFirst(expectedValuesDouble)) >= 0
                    &&
                    compare(actualValue, null,
                            getDate(getSecond(expectedValuesDate)),
                            getSecond(expectedValuesInteger),
                            getSecond(expectedValuesDateExpr),
                            getSecond(expectedValuesDouble)) <= 0;
        } else if (op.equals("contains")) {
            return actualValue.toString().contains(expectedValue);
        } else if (op.equals("notContains")) {
            return !actualValue.toString().contains(expectedValue);
        } else if (op.equals("startsWith")) {
            return actualValue.toString().startsWith(expectedValue);
        } else if (op.equals("endsWith")) {
            return actualValue.toString().endsWith(expectedValue);
        } else if (op.equals("matchesRegex")) {
            return expectedValue != null && Pattern.compile(expectedValue).matcher(actualValue.toString()).matches();
        } else if (op.equals("in") || op.equals("inContains") || op.equals("notIn") || op.equals("hasSomeOf") || op.equals("hasNoneOf") || op.equals("all")) {
            Collection<?> expectedValues = ConditionContextHelper.foldToASCII((Collection<?>) condition.getParameter("propertyValues"));
            Collection<?> expectedValuesInteger = (Collection<?>) condition.getParameter("propertyValuesInteger");
            Collection<?> expectedValuesDate = (Collection<?>) condition.getParameter("propertyValuesDate");
            Collection<?> expectedValuesDateExpr = (Collection<?>) condition.getParameter("propertyValuesDateExpr");
            Collection<?> expectedValuesDouble = (Collection<?>) condition.getParameter("propertyValuesDouble");

            return compareValues(actualValue, expectedValues, expectedValuesInteger, expectedValuesDouble, expectedValuesDate, expectedValuesDateExpr, op);
        } else if (op.equals("isDay") && (expectedValueDate != null || expectedValueDateExpr != null)) {
            Object expectedDate = expectedValueDate == null ? expectedValueDateExpr : expectedValueDate;
            return yearMonthDayDateFormat.format(getDate(actualValue)).equals(yearMonthDayDateFormat.format(getDate(expectedDate)));
        } else if (op.equals("isNotDay") && (expectedValueDate != null || expectedValueDateExpr != null)) {
            Object expectedDate = expectedValueDate == null ? expectedValueDateExpr : expectedValueDate;
            return !yearMonthDayDateFormat.format(getDate(actualValue)).equals(yearMonthDayDateFormat.format(getDate(expectedDate)));
        } else if (op.equals("distance")) {
            GeoPoint actualCenter = null;
            if (actualValue instanceof GeoPoint) {
                actualCenter = (GeoPoint) actualValue;
            } else if (actualValue instanceof Map) {
                actualCenter = GeoPoint.fromMap((Map<String, Double>) actualValue);
            } else if (actualValue instanceof String) {
                actualCenter = GeoPoint.fromString((String) actualValue);
            }
            if (actualCenter == null) {
                return false;
            }

            final String unitString = (String) condition.getParameter("unit");
            final String centerString = (String) condition.getParameter("center");
            final Double distance = (Double) condition.getParameter("distance");
            if (centerString == null || distance == null) {
                return false;
            }

            final GeoPoint expectedCenter = GeoPoint.fromString(centerString);
            final DistanceUnit expectedUnit = unitString != null ? DistanceUnit.fromString(unitString) : DistanceUnit.METERS;
            final double distanceInMeters = expectedUnit.toMeters(distance);

            return expectedCenter.distanceTo(actualCenter) <= distanceInMeters;
        }
        return false;
    }

    protected Object getPropertyValue(Item item, String expression) throws Exception {
        if (usePropertyConditionOptimizations) {
            Object result = getHardcodedPropertyValue(item, expression);
            if (!HardcodedPropertyAccessor.PROPERTY_NOT_FOUND_MARKER.equals(result)) {
                return result;
            }
        }
        return null;
    }

    protected Object getHardcodedPropertyValue(Item item, String expression) {
        // the following are optimizations to avoid using the expressions that are slower. The main objective here is
        // to avoid the most used expression that may also trigger calls to the Java Reflection API.
        return hardcodedPropertyAccessorRegistry.getProperty(item, expression);
    }

<<<<<<< HEAD
    protected Object getOGNLPropertyValue(Item item, String expression) throws Exception {
        if (expressionFilterFactory.getExpressionFilter("ognl").filter(expression) == null) {
            LOGGER.warn("OGNL expression filtered because not allowed on item: {}. See debug log level for more information", item.getClass().getName());
            LOGGER.debug("OGNL expression filtered because not allowed: {}", expression);
            return null;
        }
        OgnlContext ognlContext = getOgnlContext(secureFilteringClassLoader);
        ExpressionAccessor accessor = getPropertyAccessor(item, expression, ognlContext, secureFilteringClassLoader);
        if (accessor != null) {
            try {
                return accessor.get(ognlContext, item);
            } catch (Throwable t) {
                LOGGER.error("Error evaluating expression on item {}. See debug level for more information", item.getClass().getName());
                LOGGER.debug("Error evaluating expression {} on item {}.", expression, item.getClass().getName(), t);
                return null;
            }
        }
        return null;
    }

    private class ClassLoaderClassResolver extends DefaultClassResolver {
        private ClassLoader classLoader;

        public ClassLoaderClassResolver(ClassLoader classLoader) {
            this.classLoader = classLoader;
        }

        @Override
        protected Class toClassForName(String className) throws ClassNotFoundException {
            return Class.forName(className, true, classLoader);
        }
    }

    private OgnlContext getOgnlContext(ClassLoader classLoader) {
        return (OgnlContext) Ognl.createDefaultContext(null, new MemberAccess() {
                    @Override
                    public Object setup(OgnlContext ognlContext, Object target, Member member, String propertyName) {
                        return null;
                    }

                    @Override
                    public void restore(OgnlContext ognlContext, Object target, Member member, String propertyName, Object state) {
                    }

                    @Override
                    public boolean isAccessible(OgnlContext ognlContext, Object target, Member member, String propertyName) {
                        int modifiers = member.getModifiers();
                        boolean accessible = false;
                        if (target instanceof Item && !"getClass".equals(member.getName())) {
                            accessible = Modifier.isPublic(modifiers);
                        }
                        if (!accessible) {
                            LOGGER.warn("OGNL security filtered target, member for property. See debug log level for more information");
                            LOGGER.debug("OGNL security filtered: Target {} and member {} for property {}. Not allowed", target, member, propertyName);
                        }
                        return accessible;
                    }
                }, new ClassLoaderClassResolver(classLoader),
                null);
    }

    private ExpressionAccessor getPropertyAccessor(Item item, String expression, OgnlContext ognlContext, ClassLoader classLoader) throws Exception {
        ExpressionAccessor accessor = null;
        String clazz = item.getClass().getName();
        Map<String, ExpressionAccessor> expressions = expressionCache.get(clazz);
        if (expressions == null) {
            expressions = new HashMap<>();
            expressionCache.put(clazz, expressions);
        } else {
            accessor = expressions.get(expression);
        }
        if (accessor == null) {
            long time = System.nanoTime();
            Thread current = Thread.currentThread();
            ClassLoader contextCL = current.getContextClassLoader();
            try {
                current.setContextClassLoader(classLoader);
                Node node = Ognl.compileExpression(ognlContext, item, expression);
                accessor = node.getAccessor();
            } finally {
                current.setContextClassLoader(contextCL);
            }
            if (accessor != null) {
                expressions.put(expression, accessor);
            } else {
                if (LOGGER.isDebugEnabled()) {
                    LOGGER.debug("Unable to compile expression: {} for: {}", expression, clazz);
                } else {
                    LOGGER.warn("Unable to compile expression for {}. See debug log level for more information", clazz);
                }
            }
            if (LOGGER.isDebugEnabled()) {
                LOGGER.debug("Expression compilation for item={} expression={} took {}", item.getClass().getName(), expression, (System.nanoTime() - time) / 1000000L);
            } else {
                LOGGER.info("Expression compilation for item={} took {}. See debug log level for more information", item.getClass().getName(), (System.nanoTime() - time) / 1000000L);
            }
        }

        return accessor;
    }

=======
>>>>>>> 6d4525e1
    @SuppressWarnings("unchecked")
    private List<Object> getValueSet(Object expectedValue) {
        if (expectedValue instanceof List) {
            return (List<Object>) expectedValue;
        } else if (expectedValue instanceof Collection) {
            return new ArrayList<Object>((Collection<?>) expectedValue);
        } else {
            return Collections.singletonList(expectedValue);
        }
    }

    private Object getFirst(Collection<?> collection) {
        if (collection == null) {
            return null;
        }
        if (collection.isEmpty()) {
            return null;
        }
        Iterator<?> iterator = collection.iterator();
        if (iterator.hasNext()) {
            return iterator.next();
        }
        return null;
    }

    private Object getSecond(Collection<?> collection) {
        if (collection == null) {
            return null;
        }
        if (collection.isEmpty()) {
            return null;
        }
        Iterator<?> iterator = collection.iterator();
        if (iterator.hasNext()) {
            iterator.next();
            if (iterator.hasNext()) {
                return iterator.next();
            }
        }
        return null;
    }

}<|MERGE_RESOLUTION|>--- conflicted
+++ resolved
@@ -25,13 +25,8 @@
 import org.apache.unomi.api.conditions.Condition;
 import org.apache.unomi.persistence.spi.PropertyHelper;
 import org.apache.unomi.persistence.spi.conditions.ConditionContextHelper;
-<<<<<<< HEAD
-import org.apache.unomi.persistence.spi.conditions.ConditionEvaluator;
-import org.apache.unomi.persistence.spi.conditions.ConditionEvaluatorDispatcher;
-=======
 import org.apache.unomi.persistence.spi.conditions.evaluator.ConditionEvaluator;
 import org.apache.unomi.persistence.spi.conditions.evaluator.ConditionEvaluatorDispatcher;
->>>>>>> 6d4525e1
 import org.apache.unomi.persistence.spi.conditions.DateUtils;
 import org.apache.unomi.persistence.spi.conditions.geo.DistanceUnit;
 import org.apache.unomi.plugins.baseplugin.conditions.accessors.HardcodedPropertyAccessor;
@@ -322,110 +317,6 @@
         return hardcodedPropertyAccessorRegistry.getProperty(item, expression);
     }
 
-<<<<<<< HEAD
-    protected Object getOGNLPropertyValue(Item item, String expression) throws Exception {
-        if (expressionFilterFactory.getExpressionFilter("ognl").filter(expression) == null) {
-            LOGGER.warn("OGNL expression filtered because not allowed on item: {}. See debug log level for more information", item.getClass().getName());
-            LOGGER.debug("OGNL expression filtered because not allowed: {}", expression);
-            return null;
-        }
-        OgnlContext ognlContext = getOgnlContext(secureFilteringClassLoader);
-        ExpressionAccessor accessor = getPropertyAccessor(item, expression, ognlContext, secureFilteringClassLoader);
-        if (accessor != null) {
-            try {
-                return accessor.get(ognlContext, item);
-            } catch (Throwable t) {
-                LOGGER.error("Error evaluating expression on item {}. See debug level for more information", item.getClass().getName());
-                LOGGER.debug("Error evaluating expression {} on item {}.", expression, item.getClass().getName(), t);
-                return null;
-            }
-        }
-        return null;
-    }
-
-    private class ClassLoaderClassResolver extends DefaultClassResolver {
-        private ClassLoader classLoader;
-
-        public ClassLoaderClassResolver(ClassLoader classLoader) {
-            this.classLoader = classLoader;
-        }
-
-        @Override
-        protected Class toClassForName(String className) throws ClassNotFoundException {
-            return Class.forName(className, true, classLoader);
-        }
-    }
-
-    private OgnlContext getOgnlContext(ClassLoader classLoader) {
-        return (OgnlContext) Ognl.createDefaultContext(null, new MemberAccess() {
-                    @Override
-                    public Object setup(OgnlContext ognlContext, Object target, Member member, String propertyName) {
-                        return null;
-                    }
-
-                    @Override
-                    public void restore(OgnlContext ognlContext, Object target, Member member, String propertyName, Object state) {
-                    }
-
-                    @Override
-                    public boolean isAccessible(OgnlContext ognlContext, Object target, Member member, String propertyName) {
-                        int modifiers = member.getModifiers();
-                        boolean accessible = false;
-                        if (target instanceof Item && !"getClass".equals(member.getName())) {
-                            accessible = Modifier.isPublic(modifiers);
-                        }
-                        if (!accessible) {
-                            LOGGER.warn("OGNL security filtered target, member for property. See debug log level for more information");
-                            LOGGER.debug("OGNL security filtered: Target {} and member {} for property {}. Not allowed", target, member, propertyName);
-                        }
-                        return accessible;
-                    }
-                }, new ClassLoaderClassResolver(classLoader),
-                null);
-    }
-
-    private ExpressionAccessor getPropertyAccessor(Item item, String expression, OgnlContext ognlContext, ClassLoader classLoader) throws Exception {
-        ExpressionAccessor accessor = null;
-        String clazz = item.getClass().getName();
-        Map<String, ExpressionAccessor> expressions = expressionCache.get(clazz);
-        if (expressions == null) {
-            expressions = new HashMap<>();
-            expressionCache.put(clazz, expressions);
-        } else {
-            accessor = expressions.get(expression);
-        }
-        if (accessor == null) {
-            long time = System.nanoTime();
-            Thread current = Thread.currentThread();
-            ClassLoader contextCL = current.getContextClassLoader();
-            try {
-                current.setContextClassLoader(classLoader);
-                Node node = Ognl.compileExpression(ognlContext, item, expression);
-                accessor = node.getAccessor();
-            } finally {
-                current.setContextClassLoader(contextCL);
-            }
-            if (accessor != null) {
-                expressions.put(expression, accessor);
-            } else {
-                if (LOGGER.isDebugEnabled()) {
-                    LOGGER.debug("Unable to compile expression: {} for: {}", expression, clazz);
-                } else {
-                    LOGGER.warn("Unable to compile expression for {}. See debug log level for more information", clazz);
-                }
-            }
-            if (LOGGER.isDebugEnabled()) {
-                LOGGER.debug("Expression compilation for item={} expression={} took {}", item.getClass().getName(), expression, (System.nanoTime() - time) / 1000000L);
-            } else {
-                LOGGER.info("Expression compilation for item={} took {}. See debug log level for more information", item.getClass().getName(), (System.nanoTime() - time) / 1000000L);
-            }
-        }
-
-        return accessor;
-    }
-
-=======
->>>>>>> 6d4525e1
     @SuppressWarnings("unchecked")
     private List<Object> getValueSet(Object expectedValue) {
         if (expectedValue instanceof List) {
