<!--
  ~ Licensed to the Apache Software Foundation (ASF) under one or more
  ~ contributor license agreements.  See the NOTICE file distributed with
  ~ this work for additional information regarding copyright ownership.
  ~ The ASF licenses this file to You under the Apache License, Version 2.0
  ~ (the "License"); you may not use this file except in compliance with
  ~ the License.  You may obtain a copy of the License at
  ~
  ~      http://www.apache.org/licenses/LICENSE-2.0
  ~
  ~ Unless required by applicable law or agreed to in writing, software
  ~ distributed under the License is distributed on an "AS IS" BASIS,
  ~ WITHOUT WARRANTIES OR CONDITIONS OF ANY KIND, either express or implied.
  ~ See the License for the specific language governing permissions and
  ~ limitations under the License.
  -->
<project xmlns="http://maven.apache.org/POM/4.0.0" xmlns:xsi="http://www.w3.org/2001/XMLSchema-instance" xsi:schemaLocation="http://maven.apache.org/POM/4.0.0 http://maven.apache.org/xsd/maven-4.0.0.xsd">
    <modelVersion>4.0.0</modelVersion>

    <parent>
        <groupId>org.apache.unomi</groupId>
        <artifactId>unomi-plugins</artifactId>
        <version>2.0.0-SNAPSHOT</version>
    </parent>

    <artifactId>kafka-extension</artifactId>
    <name>Apache Unomi :: Plugins :: Kafka Injector</name>
    <description>Apache Kafka injector for the Apache Unomi Context server</description>
    <packaging>bundle</packaging>

    <dependencies>
        <dependency>
            <groupId>org.apache.kafka</groupId>
            <artifactId>kafka-clients</artifactId>
            <version>2.2.1</version>
        </dependency>
        <dependency>
            <groupId>org.slf4j</groupId>
            <artifactId>slf4j-api</artifactId>
            <version>1.7.28</version>
        </dependency>
        <dependency>
            <groupId>org.apache.unomi</groupId>
            <artifactId>unomi-api</artifactId>
            <version>${project.version}</version>
        </dependency>
        <dependency>
            <groupId>com.fasterxml.jackson.core</groupId>
            <artifactId>jackson-core</artifactId>
<<<<<<< HEAD
            <version>2.12.3</version>
=======
            <version>${version.jackson.core}</version>
>>>>>>> 19211996
        </dependency>
        <dependency>
            <groupId>com.fasterxml.jackson.core</groupId>
            <artifactId>jackson-databind</artifactId>
<<<<<<< HEAD
            <version>2.12.3</version>
=======
            <version>${version.jackson.databind}</version>
>>>>>>> 19211996
        </dependency>
        <dependency>
            <groupId>org.osgi</groupId>
            <artifactId>osgi.core</artifactId>
            <version>6.0.0</version>
        </dependency>
        <dependency>
            <groupId>org.osgi</groupId>
            <artifactId>osgi.cmpn</artifactId>
            <version>6.0.0</version>
        </dependency>
    </dependencies>

    <build>
        <plugins>
            <plugin>
                <groupId>org.apache.felix</groupId>
                <artifactId>maven-bundle-plugin</artifactId>
                <extensions>true</extensions>
                <inherited>true</inherited>
                <configuration>
                    <instructions>
                        <Export-Package>!*</Export-Package>
                        <Import-Package>
                            *
                        </Import-Package>
                        <Private-Package>
                            org.apache.unomi.kafka
                        </Private-Package>
                        <_dsannotations>*</_dsannotations>
                    </instructions>
                </configuration>
            </plugin>
        </plugins>
    </build>

</project><|MERGE_RESOLUTION|>--- conflicted
+++ resolved
@@ -47,20 +47,12 @@
         <dependency>
             <groupId>com.fasterxml.jackson.core</groupId>
             <artifactId>jackson-core</artifactId>
-<<<<<<< HEAD
-            <version>2.12.3</version>
-=======
             <version>${version.jackson.core}</version>
->>>>>>> 19211996
         </dependency>
         <dependency>
             <groupId>com.fasterxml.jackson.core</groupId>
             <artifactId>jackson-databind</artifactId>
-<<<<<<< HEAD
-            <version>2.12.3</version>
-=======
             <version>${version.jackson.databind}</version>
->>>>>>> 19211996
         </dependency>
         <dependency>
             <groupId>org.osgi</groupId>
