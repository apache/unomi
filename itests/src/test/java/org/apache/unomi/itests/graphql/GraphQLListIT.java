--- conflicted
+++ resolved
@@ -84,6 +84,8 @@
 
             refreshPersistence();
 
+            Thread.sleep(3000);
+
             try (CloseableHttpResponse response = post("graphql/list/find-lists.json")) {
                 final ResponseContext context = ResponseContext.parse(response.getEntity());
 
@@ -102,45 +104,6 @@
                 profileService.delete(persistedProfile.getItemId(), false);
             }
         }
-<<<<<<< HEAD
-=======
-
-        refreshPersistence();
-
-        try (CloseableHttpResponse response = post("graphql/list/find-lists.json")) {
-            final ResponseContext context = ResponseContext.parse(response.getEntity());
-
-            Assert.assertEquals(1, ((Integer) context.getValue("data.cdp.findLists.totalCount")).intValue());
-            Assert.assertEquals(userList.getItemId(), context.getValue("data.cdp.findLists.edges[0].node.id"));
-            Assert.assertEquals(userList.getMetadata().getName(), context.getValue("data.cdp.findLists.edges[0].node.name"));
-            Assert.assertEquals(userList.getMetadata().getScope(), context.getValue("data.cdp.findLists.edges[0].node.view.name"));
-            Assert.assertEquals(profile.getItemId(), context.getValue("data.cdp.findLists.edges[0].node.active.edges[0].node.cdp_profileIDs[0].id"));
-        }
-
-        try (CloseableHttpResponse response = post("graphql/list/remove-profile-from-list.json")) {
-            final ResponseContext context = ResponseContext.parse(response.getEntity());
-
-            Assert.assertTrue(context.getValue("data.cdp.removeProfileFromList"));
-        }
-    }
-
-    private UserList createList(final String id, final String name, final String scope) throws InterruptedException {
-        final Metadata metadata = new Metadata();
-
-        metadata.setId(id);
-        metadata.setName(name);
-        metadata.setScope(scope);
-
-        final UserList userList = new UserList();
-
-        userList.setItemType(UserList.ITEM_TYPE);
-        userList.setMetadata(metadata);
-
-        userListService.save(userList);
-        refreshPersistence();
-
-        return userList;
->>>>>>> 468e47bf
     }
 
 }