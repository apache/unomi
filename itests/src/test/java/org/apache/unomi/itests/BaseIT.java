--- conflicted
+++ resolved
@@ -629,30 +629,4 @@
         credsProvider.setCredentials(AuthScope.ANY, new UsernamePasswordCredentials(BASIC_AUTH_USER_NAME, BASIC_AUTH_PASSWORD));
         return credsProvider;
     }
-<<<<<<< HEAD
-
-    /**
-     * @return true if ElasticSearch is the current search engine
-     */
-    protected boolean isElasticSearch() {
-        String searchEngine = System.getProperty(SEARCH_ENGINE_PROPERTY, SEARCH_ENGINE_ELASTICSEARCH);
-        return SEARCH_ENGINE_ELASTICSEARCH.equals(searchEngine);
-    }
-
-    /**
-     * @return true if OpenSearch is the current search engine
-     */
-    protected boolean isOpenSearch() {
-        String searchEngine = System.getProperty(SEARCH_ENGINE_PROPERTY, SEARCH_ENGINE_ELASTICSEARCH);
-        return SEARCH_ENGINE_OPENSEARCH.equals(searchEngine);
-    }
-
-    /**
-     * @return the current search engine name
-     */
-    protected String getCurrentSearchEngine() {
-        return System.getProperty(SEARCH_ENGINE_PROPERTY, SEARCH_ENGINE_ELASTICSEARCH);
-    }
-=======
->>>>>>> 5947ed04
 }