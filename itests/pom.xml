<!--
  ~ Licensed to the Apache Software Foundation (ASF) under one or more
  ~ contributor license agreements.  See the NOTICE file distributed with
  ~ this work for additional information regarding copyright ownership.
  ~ The ASF licenses this file to You under the Apache License, Version 2.0
  ~ (the "License"); you may not use this file except in compliance with
  ~ the License.  You may obtain a copy of the License at
  ~
  ~      http://www.apache.org/licenses/LICENSE-2.0
  ~
  ~ Unless required by applicable law or agreed to in writing, software
  ~ distributed under the License is distributed on an "AS IS" BASIS,
  ~ WITHOUT WARRANTIES OR CONDITIONS OF ANY KIND, either express or implied.
  ~ See the License for the specific language governing permissions and
  ~ limitations under the License.
  -->

<project xmlns="http://maven.apache.org/POM/4.0.0" xmlns:xsi="http://www.w3.org/2001/XMLSchema-instance" xsi:schemaLocation="http://maven.apache.org/POM/4.0.0 http://maven.apache.org/maven-v4_0_0.xsd">
    <modelVersion>4.0.0</modelVersion>
    <parent>
        <groupId>org.apache.unomi</groupId>
        <artifactId>unomi-root</artifactId>
<<<<<<< HEAD
        <version>1.2.0-incubating-unomi_70_es_5_x-SNAPSHOT</version>
=======
        <version>1.2.0-incubating-unomi_28_es_2_x-SNAPSHOT</version>
>>>>>>> 2263da96
    </parent>
    <artifactId>unomi-itests</artifactId>
    <name>Apache Unomi :: Integration Tests</name>
    <description>Apache Unomi Context Server integration tests</description>

    <dependencies>
        <dependency>
            <groupId>org.apache.unomi</groupId>
            <artifactId>unomi-kar</artifactId>
            <classifier>features</classifier>
<<<<<<< HEAD
            <version>1.2.0-incubating-unomi_70_es_5_x-SNAPSHOT</version>
=======
            <version>1.2.0-incubating-unomi_28_es_2_x-SNAPSHOT</version>
>>>>>>> 2263da96
            <type>xml</type>
        </dependency>
        <dependency>
            <groupId>org.apache.unomi</groupId>
            <artifactId>unomi-persistence-spi</artifactId>
<<<<<<< HEAD
            <version>1.2.0-incubating-unomi_70_es_5_x-SNAPSHOT</version>
=======
            <version>1.2.0-incubating-unomi_28_es_2_x-SNAPSHOT</version>
>>>>>>> 2263da96
            <scope>provided</scope>
        </dependency>
        <dependency>
            <groupId>org.apache.unomi</groupId>
            <artifactId>unomi-wab</artifactId>
<<<<<<< HEAD
            <version>1.2.0-incubating-unomi_70_es_5_x-SNAPSHOT</version>
=======
            <version>1.2.0-incubating-unomi_28_es_2_x-SNAPSHOT</version>
>>>>>>> 2263da96
            <scope>test</scope>
        </dependency>
        
        <dependency>
            <groupId>org.apache.karaf.features</groupId>
            <artifactId>standard</artifactId>
            <classifier>features</classifier>
            <type>xml</type>
        </dependency>
        <dependency>
            <groupId>org.ops4j.pax.web</groupId>
            <artifactId>pax-web-features</artifactId>
            <classifier>features</classifier>
            <type>xml</type>
        </dependency>
        <dependency>
            <groupId>org.apache.cxf.karaf</groupId>
            <artifactId>apache-cxf</artifactId>
            <classifier>features</classifier>
            <type>xml</type>
        </dependency>
        <dependency>
            <groupId>org.slf4j</groupId>
            <artifactId>slf4j-api</artifactId>
            <scope>provided</scope>
        </dependency>
        <dependency>
            <groupId>org.apache.httpcomponents</groupId>
            <artifactId>httpclient-osgi</artifactId>
            <type>bundle</type>
        </dependency>
        <dependency>
            <groupId>org.apache.httpcomponents</groupId>
            <artifactId>httpcore-osgi</artifactId>
        </dependency>

        <!-- Dependencies for pax exam karaf container -->
        <dependency>
            <groupId>org.ops4j.pax.exam</groupId>
            <artifactId>pax-exam-container-karaf</artifactId>
            <scope>test</scope>
        </dependency>
        <dependency>
            <groupId>org.ops4j.pax.exam</groupId>
            <artifactId>pax-exam-junit4</artifactId>
            <scope>test</scope>
        </dependency>
        <dependency>
            <groupId>org.ops4j.pax.exam</groupId>
            <artifactId>pax-exam</artifactId>
            <scope>test</scope>
        </dependency>
        <dependency>
            <groupId>org.ops4j.pax.url</groupId>
            <artifactId>pax-url-aether</artifactId>
            <scope>test</scope>
        </dependency>
        <dependency>
            <groupId>javax.inject</groupId>
            <artifactId>javax.inject</artifactId>
            <scope>test</scope>
        </dependency>
        <dependency>
            <groupId>org.osgi</groupId>
            <artifactId>org.osgi.core</artifactId>
        </dependency>
        <dependency>
            <groupId>junit</groupId>
            <artifactId>junit</artifactId>
            <scope>test</scope>
        </dependency>

    </dependencies>

    <build>
        <plugins>
            <!-- Needed if you use versionAsInProject() -->
            <plugin>
                <groupId>org.apache.servicemix.tooling</groupId>
                <artifactId>depends-maven-plugin</artifactId>
                <executions>
                    <execution>
                        <id>generate-depends-file</id>
                        <goals>
                            <goal>generate-depends-file</goal>
                        </goals>
                    </execution>
                </executions>
            </plugin>
            <plugin>
                <groupId>org.apache.maven.plugins</groupId>
                <artifactId>maven-surefire-plugin</artifactId>
                <configuration>
                    <includes>
                        <include>**/*AllTests.java</include>
                    </includes>
                </configuration>
            </plugin>
        </plugins>
    </build>
</project><|MERGE_RESOLUTION|>--- conflicted
+++ resolved
@@ -20,11 +20,7 @@
     <parent>
         <groupId>org.apache.unomi</groupId>
         <artifactId>unomi-root</artifactId>
-<<<<<<< HEAD
         <version>1.2.0-incubating-unomi_70_es_5_x-SNAPSHOT</version>
-=======
-        <version>1.2.0-incubating-unomi_28_es_2_x-SNAPSHOT</version>
->>>>>>> 2263da96
     </parent>
     <artifactId>unomi-itests</artifactId>
     <name>Apache Unomi :: Integration Tests</name>
@@ -35,31 +31,19 @@
             <groupId>org.apache.unomi</groupId>
             <artifactId>unomi-kar</artifactId>
             <classifier>features</classifier>
-<<<<<<< HEAD
             <version>1.2.0-incubating-unomi_70_es_5_x-SNAPSHOT</version>
-=======
-            <version>1.2.0-incubating-unomi_28_es_2_x-SNAPSHOT</version>
->>>>>>> 2263da96
             <type>xml</type>
         </dependency>
         <dependency>
             <groupId>org.apache.unomi</groupId>
             <artifactId>unomi-persistence-spi</artifactId>
-<<<<<<< HEAD
             <version>1.2.0-incubating-unomi_70_es_5_x-SNAPSHOT</version>
-=======
-            <version>1.2.0-incubating-unomi_28_es_2_x-SNAPSHOT</version>
->>>>>>> 2263da96
             <scope>provided</scope>
         </dependency>
         <dependency>
             <groupId>org.apache.unomi</groupId>
             <artifactId>unomi-wab</artifactId>
-<<<<<<< HEAD
             <version>1.2.0-incubating-unomi_70_es_5_x-SNAPSHOT</version>
-=======
-            <version>1.2.0-incubating-unomi_28_es_2_x-SNAPSHOT</version>
->>>>>>> 2263da96
             <scope>test</scope>
         </dependency>
         
