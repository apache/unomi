--- conflicted
+++ resolved
@@ -40,11 +40,7 @@
             <cm:property name="bulkProcessor.flushInterval" value="5"/>
             <cm:property name="bulkProcessor.backoffPolicy" value="exponential"/>
 
-<<<<<<< HEAD
             <cm:property name="rollover.indices" value="event,session"/>
-=======
-            <cm:property name="rollover.indices" value=""/>
->>>>>>> 0c44c9bd
             <cm:property name="rollover.maxSize" value="30gb"/>
             <cm:property name="rollover.maxAge" value=""/>
             <cm:property name="rollover.maxDocs" value=""/>
@@ -78,9 +74,7 @@
     </cm:property-placeholder>
 
     <reference id="metricsService" interface="org.apache.unomi.metrics.MetricsService"/>
-    <reference id="scriptExecutor" interface="org.apache.unomi.scripting.ScriptExecutor"/>
-    <reference id="conditionEvaluatorDispatcherService"
-               interface="org.apache.unomi.persistence.spi.conditions.evaluator.ConditionEvaluatorDispatcher"/>
+    <reference id="scriptExecutor" interface="org.apache.unomi.scripting.ScriptExecutor" />
 
     <service id="elasticSearchPersistenceService" ref="elasticSearchPersistenceServiceImpl">
         <interfaces>
@@ -95,8 +89,7 @@
 
     <bean id="conditionESQueryBuilderDispatcher"
           class="org.apache.unomi.persistence.elasticsearch.ConditionESQueryBuilderDispatcher">
-<<<<<<< HEAD
-        <property name="scriptExecutor" ref="scriptExecutor" />
+        <property name="scriptExecutor" ref="scriptExecutor"/>
     </bean>
 
     <!-- DefinitionsService Reference with listener to avoid blueprint context restart -->
@@ -110,21 +103,13 @@
     </reference>
 
     <reference id="conditionEvaluatorDispatcher" interface="org.apache.unomi.persistence.spi.conditions.evaluator.ConditionEvaluatorDispatcher" />
-=======
-        <property name="scriptExecutor" ref="scriptExecutor"/>
-    </bean>
->>>>>>> 0c44c9bd
 
     <bean id="elasticSearchPersistenceServiceImpl"
           class="org.apache.unomi.persistence.elasticsearch.ElasticSearchPersistenceServiceImpl"
           init-method="start"
           destroy-method="stop">
         <property name="bundleContext" ref="blueprintBundleContext"/>
-<<<<<<< HEAD
         <property name="conditionEvaluatorDispatcher" ref="conditionEvaluatorDispatcher"/>
-=======
-        <property name="conditionEvaluatorDispatcher" ref="conditionEvaluatorDispatcherService"/>
->>>>>>> 0c44c9bd
         <property name="conditionESQueryBuilderDispatcher" ref="conditionESQueryBuilderDispatcher"/>
         <property name="indexPrefix" value="${es.index.prefix}"/>
         <property name="numberOfShards" value="${es.numberOfShards}"/>
@@ -187,7 +172,6 @@
                 ref="elasticSearchPersistenceServiceImpl"/>
     </reference-list>
 
-<<<<<<< HEAD
     <!-- Transformation Listeners -->
     <reference-list id="transformationListeners"
                    interface="org.apache.unomi.api.tenants.TenantTransformationListener"
@@ -248,48 +232,6 @@
         <bean class="org.apache.unomi.persistence.elasticsearch.querybuilders.core.SourceEventPropertyConditionESQueryBuilder"/>
     </service>
 
-=======
-    <service
-            interface="org.apache.unomi.persistence.elasticsearch.ConditionESQueryBuilder">
-        <service-properties>
-            <entry key="queryBuilderId" value="booleanConditionQueryBuilder"/>
-        </service-properties>
-        <bean class="org.apache.unomi.persistence.elasticsearch.querybuilders.core.BooleanConditionESQueryBuilder"/>
-    </service>
-
-    <service
-            interface="org.apache.unomi.persistence.elasticsearch.ConditionESQueryBuilder">
-        <service-properties>
-            <entry key="queryBuilderId" value="notConditionQueryBuilder"/>
-        </service-properties>
-        <bean class="org.apache.unomi.persistence.elasticsearch.querybuilders.core.NotConditionESQueryBuilder"/>
-    </service>
-
-    <service
-            interface="org.apache.unomi.persistence.elasticsearch.ConditionESQueryBuilder">
-        <service-properties>
-            <entry key="queryBuilderId" value="matchAllConditionQueryBuilder"/>
-        </service-properties>
-        <bean class="org.apache.unomi.persistence.elasticsearch.querybuilders.core.MatchAllConditionESQueryBuilder"/>
-    </service>
-
-    <service
-            interface="org.apache.unomi.persistence.elasticsearch.ConditionESQueryBuilder">
-        <service-properties>
-            <entry key="queryBuilderId" value="propertyConditionQueryBuilder"/>
-        </service-properties>
-        <bean class="org.apache.unomi.persistence.elasticsearch.querybuilders.core.PropertyConditionESQueryBuilder"/>
-    </service>
-
-    <service
-            interface="org.apache.unomi.persistence.elasticsearch.ConditionESQueryBuilder">
-        <service-properties>
-            <entry key="queryBuilderId" value="sourceEventPropertyConditionQueryBuilder"/>
-        </service-properties>
-        <bean class="org.apache.unomi.persistence.elasticsearch.querybuilders.core.SourceEventPropertyConditionESQueryBuilder"/>
-    </service>
-
->>>>>>> 0c44c9bd
     <service
             interface="org.apache.unomi.persistence.elasticsearch.ConditionESQueryBuilder">
         <service-properties>
