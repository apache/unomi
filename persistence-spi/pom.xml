--- conflicted
+++ resolved
@@ -111,41 +111,6 @@
             <artifactId>slf4j-api</artifactId>
             <scope>provided</scope>
         </dependency>
-<<<<<<< HEAD
-        <dependency>
-            <groupId>org.apache.commons</groupId>
-            <artifactId>commons-lang3</artifactId>
-        </dependency>
-        <dependency>
-            <groupId>commons-io</groupId>
-            <artifactId>commons-io</artifactId>
-        </dependency>
-
-        <dependency>
-            <groupId>org.apache.unomi</groupId>
-            <artifactId>unomi-metrics</artifactId>
-            <version>${project.version}</version>
-            <scope>provided</scope>
-        </dependency>
-        <dependency>
-            <groupId>org.apache.unomi</groupId>
-            <artifactId>unomi-scripting</artifactId>
-            <version>${project.version}</version>
-            <scope>provided</scope>
-        </dependency>
-        <dependency>
-            <groupId>org.apache.lucene</groupId>
-            <artifactId>lucene-core</artifactId>
-            <version>8.11.3</version>
-        </dependency>
-        <dependency>
-            <groupId>org.apache.lucene</groupId>
-            <artifactId>lucene-analyzers-common</artifactId>
-            <version>8.11.3</version>
-        </dependency>
-
-=======
->>>>>>> 6d4525e1
         <!-- Unit tests -->
         <dependency>
             <groupId>junit</groupId>
@@ -162,10 +127,6 @@
             <artifactId>commons-io</artifactId>
         </dependency>
     </dependencies>
-<<<<<<< HEAD
-
-=======
->>>>>>> 6d4525e1
     <build>
         <plugins>
             <plugin>
@@ -174,84 +135,9 @@
                 <extensions>true</extensions>
                 <configuration>
                     <instructions>
-<<<<<<< HEAD
-                        <Embed-Dependency>*;scope=compile|runtime</Embed-Dependency>
-                        <Import-Package>
-                            android.os;resolution:=optional,
-                            com.conversantmedia.util.concurrent;resolution:=optional,
-                            com.fasterxml.jackson.dataformat.xml;resolution:=optional,
-                            com.fasterxml.jackson.dataformat.xml.annotation;resolution:=optional,
-                            com.fasterxml.jackson.dataformat.xml.util;resolution:=optional,
-                            com.google.appengine.api;resolution:=optional,
-                            com.google.appengine.api.utils;resolution:=optional,
-                            com.google.apphosting.api;resolution:=optional,
-                            com.google.errorprone.annotations.concurrent;resolution:=optional,
-                            com.google.errorprone.annotations;resolution:=optional,
-                            com.google.common.util.concurrent.internal;resolution:=optional,
-                            com.lmax.disruptor;resolution:=optional,
-                            com.lmax.disruptor.dsl;resolution:=optional,
-                            com.sun.management;resolution:=optional,
-                            javax.activation;version="[1.2,2)",
-                            javax.annotation.processing;resolution:=optional,
-                            javax.annotation;resolution:=optional,
-                            javax.annotation.meta;resolution:=optional,
-                            javax.crypto;resolution:=optional,
-                            javax.crypto.spec;resolution:=optional,
-                            javax.jms;resolution:=optional,
-                            javax.lang.model;resolution:=optional,
-                            javax.lang.model.element;resolution:=optional,
-                            javax.lang.model.util;resolution:=optional,
-                            javax.mail;resolution:=optional,
-                            javax.mail.internet;resolution:=optional,
-                            javax.mail.util;resolution:=optional,
-                            javax.management;resolution:=optional,
-                            javax.naming;resolution:=optional,
-                            javax.net;resolution:=optional,
-                            javax.net.ssl;resolution:=optional,
-                            javax.script;resolution:=optional,
-                            javax.sql;resolution:=optional,
-                            javax.tools;resolution:=optional,
-                            javax.xml.parsers;resolution:=optional,
-                            javax.xml.stream;resolution:=optional,
-                            javax.xml.transform;resolution:=optional,
-                            javax.xml.transform.stream;resolution:=optional,
-                            javax.xml.validation;resolution:=optional,
-                            org.apache.commons.compress.compressors;resolution:=optional,
-                            org.apache.commons.compress.utils;resolution:=optional,
-                            org.apache.commons.csv;resolution:=optional,
-                            org.apache.commons.logging;resolution:=optional,
-                            org.apache.kafka.clients.producer;resolution:=optional,
-                            org.apache.logging.log4j;resolution:=optional,
-                            org.apache.logging.log4j.message;resolution:=optional,
-                            org.apache.logging.log4j.spi;resolution:=optional,
-                            org.apache.logging.log4j.status;resolution:=optional,
-                            org.apache.logging.log4j.util;resolution:=optional,
-                            org.apache.lucene.analysis;resolution:=optional,
-                            org.apache.lucene.analysis.tokenattributes;resolution:=optional,
-                            org.apache.lucene.codecs;resolution:=optional,
-                            org.apache.lucene.document;resolution:=optional,
-                            org.apache.lucene.index;resolution:=optional,
-                            org.apache.lucene.search;resolution:=optional,
-                            org.apache.lucene.store;resolution:=optional,
-                            org.apache.lucene.util;resolution:=optional,
-                            org.apache.lucene.util.automaton;resolution:=optional,
-                            org.apache.lucene.util.fst;resolution:=optional,
-                            org.codehaus.stax2;resolution:=optional,
-                            org.fusesource.jansi;resolution:=optional,
-                            org.jctools.queues;resolution:=optional,
-                            org.osgi.framework;resolution:=optional,
-                            org.osgi.framework.wiring;resolution:=optional,
-                            org.w3c.dom;resolution:=optional,
-                            org.xml.sax;resolution:=optional,
-                            org.xml.sax.helpers;resolution:=optional,
-                            org.zeromq;resolution:=optional,
-                            sun.misc;resolution:=optional,
-                            sun.nio.ch;resolution:=optional,
-=======
                         <_dsannotations>*</_dsannotations>
                         <Embed-Dependency>*;scope=compile|runtime</Embed-Dependency>
                         <Import-Package>
->>>>>>> 6d4525e1
                             *
                         </Import-Package>
                     </instructions>
@@ -259,8 +145,4 @@
             </plugin>
         </plugins>
     </build>
-<<<<<<< HEAD
-
-=======
->>>>>>> 6d4525e1
 </project>