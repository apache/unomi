/*
 * Licensed to the Apache Software Foundation (ASF) under one or more
 * contributor license agreements.  See the NOTICE file distributed with
 * this work for additional information regarding copyright ownership.
 * The ASF licenses this file to You under the Apache License, Version 2.0
 * (the "License"); you may not use this file except in compliance with
 * the License.  You may obtain a copy of the License at
 *
 *      http://www.apache.org/licenses/LICENSE-2.0
 *
 * Unless required by applicable law or agreed to in writing, software
 * distributed under the License is distributed on an "AS IS" BASIS,
 * WITHOUT WARRANTIES OR CONDITIONS OF ANY KIND, either express or implied.
 * See the License for the specific language governing permissions and
 * limitations under the License.
 */

package org.apache.unomi.persistence.spi;

import com.fasterxml.jackson.annotation.JsonInclude;
import com.fasterxml.jackson.core.Version;
import com.fasterxml.jackson.databind.ObjectMapper;
import com.fasterxml.jackson.databind.SerializationFeature;
import com.fasterxml.jackson.databind.deser.std.StdDeserializer;
import com.fasterxml.jackson.databind.module.SimpleModule;
import com.fasterxml.jackson.databind.util.ISO8601DateFormat;
import com.fasterxml.jackson.datatype.jsr310.JavaTimeModule;
import com.fasterxml.jackson.module.jaxb.JaxbAnnotationModule;
import org.apache.unomi.api.*;
import org.apache.unomi.api.actions.ActionType;
import org.apache.unomi.api.campaigns.Campaign;
import org.apache.unomi.api.campaigns.events.CampaignEvent;
import org.apache.unomi.api.conditions.Condition;
import org.apache.unomi.api.conditions.ConditionType;
import org.apache.unomi.api.goals.Goal;
import org.apache.unomi.api.rules.Rule;
import org.apache.unomi.api.segments.Scoring;
import org.apache.unomi.api.segments.Segment;

import java.util.HashMap;
import java.util.Map;
import java.util.TimeZone;

/**
 * Custom object mapper to be able to configure Jackson to our needs.
 */
public class CustomObjectMapper extends ObjectMapper {

    private static final long serialVersionUID = 4578277612897061535L;

    private Map<String,Class<? extends Item>> builtinItemTypeClasses = new HashMap<>();
    private PropertyTypedObjectDeserializer propertyTypedObjectDeserializer;
    private ItemDeserializer itemDeserializer;

    public CustomObjectMapper() {
        this(null);
    }

    public CustomObjectMapper(Map<Class, StdDeserializer<?>> deserializers) {
        super();
        super.registerModule(new JaxbAnnotationModule());
<<<<<<< HEAD
        super.registerModule(new com.fasterxml.jackson.datatype.jsr310.JavaTimeModule());
=======
        super.registerModule(new JavaTimeModule());
>>>>>>> 6d4525e1
        configure(SerializationFeature.WRITE_DATES_AS_TIMESTAMPS, false);
        setSerializationInclusion(JsonInclude.Include.NON_NULL);
        ISO8601DateFormat dateFormat = new ISO8601DateFormat();
        dateFormat.setTimeZone(TimeZone.getTimeZone("UTC"));
        setDateFormat(dateFormat);
        SimpleModule deserializerModule =
                new SimpleModule("PropertyTypedObjectDeserializerModule",
                        new Version(1, 0, 0, null, "org.apache.unomi.rest", "deserializer"));

        propertyTypedObjectDeserializer = new PropertyTypedObjectDeserializer(null, null);
        propertyTypedObjectDeserializer.registerMapping("type=.*Condition", Condition.class);
        deserializerModule.addDeserializer(Object.class, propertyTypedObjectDeserializer);

        itemDeserializer = new ItemDeserializer();
        deserializerModule.addDeserializer(Item.class, itemDeserializer);

        if (deserializers != null) {
            deserializers.forEach(deserializerModule::addDeserializer);
        }

        builtinItemTypeClasses = new HashMap<>();
        builtinItemTypeClasses.put(Campaign.ITEM_TYPE, Campaign.class);
        builtinItemTypeClasses.put(CampaignEvent.ITEM_TYPE, CampaignEvent.class);
        builtinItemTypeClasses.put(Event.ITEM_TYPE, Event.class);
        builtinItemTypeClasses.put(Goal.ITEM_TYPE, Goal.class);
        builtinItemTypeClasses.put(Persona.ITEM_TYPE, Persona.class);
        builtinItemTypeClasses.put(Profile.ITEM_TYPE, Profile.class);
        builtinItemTypeClasses.put(Rule.ITEM_TYPE, Rule.class);
        builtinItemTypeClasses.put(Scoring.ITEM_TYPE, Scoring.class);
        builtinItemTypeClasses.put(Segment.ITEM_TYPE, Segment.class);
        builtinItemTypeClasses.put(Session.ITEM_TYPE, Session.class);
        builtinItemTypeClasses.put(ConditionType.ITEM_TYPE, ConditionType.class);
        builtinItemTypeClasses.put(ActionType.ITEM_TYPE, ActionType.class);
        builtinItemTypeClasses.put(Topic.ITEM_TYPE, Topic.class);
        builtinItemTypeClasses.put(ProfileAlias.ITEM_TYPE, ProfileAlias.class);
        for (Map.Entry<String, Class<? extends Item>> entry : builtinItemTypeClasses.entrySet()) {
            propertyTypedObjectDeserializer.registerMapping("itemType=" + entry.getKey(), entry.getValue());
            itemDeserializer.registerMapping(entry.getKey(), entry.getValue());
        }
        propertyTypedObjectDeserializer.registerMapping("itemType=.*", CustomItem.class);

        super.registerModule(deserializerModule);
    }

    public void registerBuiltInItemTypeClass(String itemType, Class clazz) {
        propertyTypedObjectDeserializer.registerMapping("itemType=" + itemType, clazz);
        itemDeserializer.registerMapping(itemType, clazz);
    }

    public void unregisterBuiltInItemTypeClass(String itemType) {
        propertyTypedObjectDeserializer.unregisterMapping("itemType=" + itemType);
        itemDeserializer.unregisterMapping(itemType);
    }

    public static ObjectMapper getObjectMapper() {
        return Holder.INSTANCE;
    }

    public static CustomObjectMapper getCustomInstance() { return Holder.INSTANCE; }

    public Class<? extends Item> getBuiltinItemTypeClass(String itemType) {
        return builtinItemTypeClasses.get(itemType);
    }

    private static class Holder {
        static final CustomObjectMapper INSTANCE = new CustomObjectMapper();
    }

}<|MERGE_RESOLUTION|>--- conflicted
+++ resolved
@@ -59,11 +59,7 @@
     public CustomObjectMapper(Map<Class, StdDeserializer<?>> deserializers) {
         super();
         super.registerModule(new JaxbAnnotationModule());
-<<<<<<< HEAD
-        super.registerModule(new com.fasterxml.jackson.datatype.jsr310.JavaTimeModule());
-=======
         super.registerModule(new JavaTimeModule());
->>>>>>> 6d4525e1
         configure(SerializationFeature.WRITE_DATES_AS_TIMESTAMPS, false);
         setSerializationInclusion(JsonInclude.Include.NON_NULL);
         ISO8601DateFormat dateFormat = new ISO8601DateFormat();
