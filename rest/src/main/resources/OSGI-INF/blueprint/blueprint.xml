<?xml version="1.0" encoding="UTF-8"?>
<!--
  ~ Licensed to the Apache Software Foundation (ASF) under one or more
  ~ contributor license agreements.  See the NOTICE file distributed with
  ~ this work for additional information regarding copyright ownership.
  ~ The ASF licenses this file to You under the Apache License, Version 2.0
  ~ (the "License"); you may not use this file except in compliance with
  ~ the License.  You may obtain a copy of the License at
  ~
  ~      http://www.apache.org/licenses/LICENSE-2.0
  ~
  ~ Unless required by applicable law or agreed to in writing, software
  ~ distributed under the License is distributed on an "AS IS" BASIS,
  ~ WITHOUT WARRANTIES OR CONDITIONS OF ANY KIND, either express or implied.
  ~ See the License for the specific language governing permissions and
  ~ limitations under the License.
  -->

<blueprint xmlns:xsi="http://www.w3.org/2001/XMLSchema-instance"
           xmlns:cm="http://aries.apache.org/blueprint/xmlns/blueprint-cm/v1.1.0"
           xmlns:cxf="http://cxf.apache.org/blueprint/core"
           xmlns:jaxrs="http://cxf.apache.org/blueprint/jaxrs"
           xmlns:cxf="http://cxf.apache.org/blueprint/core"
           xmlns="http://www.osgi.org/xmlns/blueprint/v1.0.0"
           xsi:schemaLocation="http://www.osgi.org/xmlns/blueprint/v1.0.0 http://www.osgi.org/xmlns/blueprint/v1.0.0/blueprint.xsd
<<<<<<< HEAD
           http://cxf.apache.org/blueprint/core http://cxf.apache.org/schemas/blueprint/core.xsd http://cxf.apache.org/jaxrs
            http://cxf.apache.org/blueprint/jaxrs http://cxf.apache.org/schemas/blueprint/jaxrs.xsd

  http://aries.apache.org/blueprint/xmlns/blueprint-cm/v1.1.0 http://aries.apache.org/schemas/blueprint-cm/blueprint-cm-1.1.0.xsd">
=======
  http://cxf.apache.org/blueprint/jaxrs http://cxf.apache.org/schemas/blueprint/jaxrs.xsd
  http://aries.apache.org/blueprint/xmlns/blueprint-cm/v1.1.0 http://aries.apache.org/schemas/blueprint-cm/blueprint-cm-1.1.0.xsd
  http://cxf.apache.org/blueprint/core http://cxf.apache.org/schemas/blueprint/core.xsd">
>>>>>>> 40994115
    <cm:property-placeholder persistent-id="org.apache.unomi.rest.segmentserviceendpoint"
                             update-strategy="reload">
    </cm:property-placeholder>

    <cxf:bus>
        <cxf:features>
<<<<<<< HEAD
            <cxf:logging />
=======
            <cxf:logging/>
            <bean class="org.apache.cxf.metrics.MetricsFeature"/>
>>>>>>> 40994115
        </cxf:features>
    </cxf:bus>

    <bean id="cors-filter" class="org.apache.cxf.rs.security.cors.CrossOriginResourceSharingFilter"/>
    <bean id="jacksonMapper" class="org.apache.unomi.persistence.spi.CustomObjectMapper"/>
    <bean id="jaxb-provider" class="com.fasterxml.jackson.jaxrs.json.JacksonJaxbJsonProvider">
        <argument index="0" ref="jacksonMapper" type="com.fasterxml.jackson.databind.ObjectMapper "/>
        <argument index="1" type="com.fasterxml.jackson.jaxrs.cfg.Annotations[]">
            <array>
                <value>JACKSON</value>
                <value>JAXB</value>
            </array>
        </argument>
    </bean>
    <bean id="jaas-filter" class="org.apache.cxf.jaxrs.security.JAASAuthenticationFilter">
        <!-- Name of the JAAS Context -->
        <property name="contextName" value="karaf"/>
        <!-- Hint to the filter on how to have Principals representing users and roles separated
             while initializing a SecurityContext -->
        <property name="rolePrefix" value="ROLE_"/>

        <property name="realmName" value="cxs"/>
        <!-- Activate this if you want to force a redirect if auth is missing, by default it will trigger a 403 which
             is usually preferred -->
        <!--property name="redirectURI" value="/login.jsp"/-->
    </bean>

    <!-- CXF Swagger2Feature -->
    <bean id="swagger2Feature" class="org.apache.cxf.jaxrs.swagger.Swagger2Feature">
        <property name="basePath" value="/cxs"/>
        <property name="version" value="1.5.0"/>
        <property name="title" value="Apache Unomi Swagger API"/>
        <property name="usePathBasedConfig" value="true"/>
    </bean>

    <cxf:bus>
        <cxf:features>
            <cxf:logging/>
        </cxf:features>
    </cxf:bus>
    <jaxrs:server address="/segments" id="restSegmentService">
        <jaxrs:providers>
            <ref component-id="jaxb-provider"/>
            <ref component-id="cors-filter"/>
            <ref component-id="jaas-filter"/>
        </jaxrs:providers>

        <jaxrs:serviceBeans>
            <ref component-id="segmentServiceEndPoint"/>
        </jaxrs:serviceBeans>
        <jaxrs:features>
            <ref component-id="swagger2Feature"/>
        </jaxrs:features>
    </jaxrs:server>

    <jaxrs:server address="/userList" id="restUserListService">
        <jaxrs:providers>
            <ref component-id="jaxb-provider"/>
            <ref component-id="cors-filter"/>
            <ref component-id="jaas-filter"/>
        </jaxrs:providers>

        <jaxrs:serviceBeans>
            <ref component-id="userListServiceEndPoint"/>
        </jaxrs:serviceBeans>
        <jaxrs:features>
            <ref component-id="swagger2Feature"/>
        </jaxrs:features>
    </jaxrs:server>

    <jaxrs:server address="/scoring" id="restScoringService">
        <jaxrs:providers>
            <ref component-id="jaxb-provider"/>
            <ref component-id="cors-filter"/>
            <ref component-id="jaas-filter"/>
        </jaxrs:providers>

        <jaxrs:serviceBeans>
            <ref component-id="scoringServiceEndPoint"/>
        </jaxrs:serviceBeans>
        <jaxrs:features>
            <ref component-id="swagger2Feature"/>
        </jaxrs:features>
    </jaxrs:server>

    <jaxrs:server address="/definitions" id="restDefinitionsService">
        <jaxrs:providers>
            <ref component-id="jaxb-provider"/>
            <ref component-id="cors-filter"/>
            <ref component-id="jaas-filter"/>
        </jaxrs:providers>

        <jaxrs:serviceBeans>
            <ref component-id="definitionsServiceEndPoint"/>
        </jaxrs:serviceBeans>
        <jaxrs:features>
            <ref component-id="swagger2Feature"/>
        </jaxrs:features>
    </jaxrs:server>

    <jaxrs:server address="/goals" id="restGoalsService">
        <jaxrs:providers>
            <ref component-id="jaxb-provider"/>
            <ref component-id="cors-filter"/>
            <ref component-id="jaas-filter"/>
        </jaxrs:providers>

        <jaxrs:serviceBeans>
            <ref component-id="goalsServiceEndPoint"/>
        </jaxrs:serviceBeans>
        <jaxrs:features>
            <ref component-id="swagger2Feature"/>
        </jaxrs:features>
    </jaxrs:server>

    <jaxrs:server address="/campaigns" id="restCampaignsService">
        <jaxrs:providers>
            <ref component-id="jaxb-provider"/>
            <ref component-id="cors-filter"/>
            <ref component-id="jaas-filter"/>
        </jaxrs:providers>

        <jaxrs:serviceBeans>
            <ref component-id="campaignServiceEndPoint"/>
        </jaxrs:serviceBeans>
        <jaxrs:features>
            <ref component-id="swagger2Feature"/>
        </jaxrs:features>
    </jaxrs:server>

    <jaxrs:server address="/rules" id="restRulesService">
        <jaxrs:providers>
            <ref component-id="jaxb-provider"/>
            <ref component-id="cors-filter"/>
            <ref component-id="jaas-filter"/>
        </jaxrs:providers>

        <jaxrs:serviceBeans>
            <ref component-id="rulesServiceEndPoint"/>
        </jaxrs:serviceBeans>
        <jaxrs:features>
            <ref component-id="swagger2Feature"/>
        </jaxrs:features>
    </jaxrs:server>

    <jaxrs:server address="/profiles" id="restProfileService">
        <jaxrs:providers>
            <ref component-id="jaxb-provider"/>
            <ref component-id="cors-filter"/>
            <ref component-id="jaas-filter"/>
        </jaxrs:providers>

        <jaxrs:serviceBeans>
            <ref component-id="profileServiceEndPoint"/>
        </jaxrs:serviceBeans>
        <jaxrs:features>
            <ref component-id="swagger2Feature"/>
        </jaxrs:features>
    </jaxrs:server>

    <jaxrs:server address="/cluster" id="restClusterService">
        <jaxrs:providers>
            <ref component-id="jaxb-provider"/>
            <ref component-id="cors-filter"/>
            <ref component-id="jaas-filter"/>
        </jaxrs:providers>

        <jaxrs:serviceBeans>
            <ref component-id="clusterServiceEndPoint"/>
        </jaxrs:serviceBeans>
        <jaxrs:features>
            <ref component-id="swagger2Feature"/>
        </jaxrs:features>
    </jaxrs:server>

    <jaxrs:server address="/query" id="restQueryService">
        <jaxrs:providers>
            <ref component-id="jaxb-provider"/>
            <ref component-id="cors-filter"/>
            <ref component-id="jaas-filter"/>
        </jaxrs:providers>

        <jaxrs:serviceBeans>
            <ref component-id="queryServiceEndPoint"/>
        </jaxrs:serviceBeans>
        <jaxrs:features>
            <ref component-id="swagger2Feature"/>
        </jaxrs:features>
    </jaxrs:server>

    <jaxrs:server address="/patches" id="restPatchService">
        <jaxrs:providers>
            <ref component-id="jaxb-provider"/>
            <ref component-id="cors-filter"/>
            <ref component-id="jaas-filter"/>
        </jaxrs:providers>

        <jaxrs:serviceBeans>
            <ref component-id="patchServiceEndPoint"/>
        </jaxrs:serviceBeans>
        <jaxrs:features>
            <ref component-id="swagger2Feature"/>
        </jaxrs:features>
    </jaxrs:server>

    <jaxrs:server address="/events" id="restEventService">
        <jaxrs:providers>
            <ref component-id="jaxb-provider"/>
            <ref component-id="cors-filter"/>
            <ref component-id="jaas-filter"/>
        </jaxrs:providers>

        <jaxrs:serviceBeans>
            <ref component-id="eventServiceEndPoint"/>
        </jaxrs:serviceBeans>
        <jaxrs:features>
            <ref component-id="swagger2Feature"/>
        </jaxrs:features>
    </jaxrs:server>

    <reference id="segmentService" interface="org.apache.unomi.api.services.SegmentService"/>
    <reference id="userListService" interface="org.apache.unomi.api.services.UserListService"/>
    <reference id="definitionsService" interface="org.apache.unomi.api.services.DefinitionsService"/>
    <reference id="goalsService" interface="org.apache.unomi.api.services.GoalsService"/>
    <reference id="rulesService" interface="org.apache.unomi.api.services.RulesService"/>
    <reference id="profileService" interface="org.apache.unomi.api.services.ProfileService"/>
    <reference id="clusterService" interface="org.apache.unomi.api.services.ClusterService"/>
    <reference id="queryService" interface="org.apache.unomi.api.services.QueryService"/>
    <reference id="eventService" interface="org.apache.unomi.api.services.EventService"/>
    <reference id="patchService" interface="org.apache.unomi.api.services.PatchService"/>

    <bean id="segmentServiceEndPoint" class="org.apache.unomi.rest.SegmentServiceEndPoint">
        <property name="segmentService" ref="segmentService"/>
    </bean>

    <bean id="userListServiceEndPoint" class="org.apache.unomi.rest.UserListServiceEndPoint">
        <property name="userListService" ref="userListService"/>
    </bean>

    <bean id="scoringServiceEndPoint" class="org.apache.unomi.rest.ScoringServiceEndPoint">
        <property name="segmentService" ref="segmentService"/>
    </bean>

    <bean id="definitionsServiceEndPoint" class="org.apache.unomi.rest.DefinitionsServiceEndPoint">
        <property name="definitionsService" ref="definitionsService"/>
        <property name="localizationHelper" ref="localizationHelper"/>
    </bean>

    <bean id="goalsServiceEndPoint" class="org.apache.unomi.rest.GoalsServiceEndPoint">
        <property name="goalsService" ref="goalsService"/>
    </bean>

    <bean id="campaignServiceEndPoint" class="org.apache.unomi.rest.CampaignsServiceEndPoint">
        <property name="goalsService" ref="goalsService"/>
    </bean>

    <bean id="rulesServiceEndPoint" class="org.apache.unomi.rest.RulesServiceEndPoint">
        <property name="rulesService" ref="rulesService"/>
    </bean>

    <bean id="profileServiceEndPoint" class="org.apache.unomi.rest.ProfileServiceEndPoint">
        <property name="profileService" ref="profileService"/>
        <property name="eventService" ref="eventService"/>
        <property name="segmentService" ref="segmentService"/>
        <property name="localizationHelper" ref="localizationHelper"/>
    </bean>

    <bean id="clusterServiceEndPoint" class="org.apache.unomi.rest.ClusterServiceEndPoint">
        <property name="clusterService" ref="clusterService"/>
    </bean>

    <bean id="queryServiceEndPoint" class="org.apache.unomi.rest.QueryServiceEndPoint">
        <property name="queryService" ref="queryService"/>
        <property name="localizationHelper" ref="localizationHelper"/>
    </bean>

    <bean id="patchServiceEndPoint" class="org.apache.unomi.rest.PatchServiceEndPoint">
        <property name="patchService" ref="patchService"/>
    </bean>

    <bean id="eventServiceEndPoint" class="org.apache.unomi.rest.EventServiceEndpoint">
        <property name="eventService" ref="eventService"/>
    </bean>

    <bean id="resourceBundleHelper" class="org.apache.unomi.rest.ResourceBundleHelper">
        <property name="bundleContext" ref="blueprintBundleContext"/>
    </bean>

    <bean id="localizationHelper" class="org.apache.unomi.rest.LocalizationHelper">
        <property name="bundleContext" ref="blueprintBundleContext"/>
        <property name="resourceBundleHelper" ref="resourceBundleHelper"/>
    </bean>

</blueprint><|MERGE_RESOLUTION|>--- conflicted
+++ resolved
@@ -23,28 +23,17 @@
            xmlns:cxf="http://cxf.apache.org/blueprint/core"
            xmlns="http://www.osgi.org/xmlns/blueprint/v1.0.0"
            xsi:schemaLocation="http://www.osgi.org/xmlns/blueprint/v1.0.0 http://www.osgi.org/xmlns/blueprint/v1.0.0/blueprint.xsd
-<<<<<<< HEAD
-           http://cxf.apache.org/blueprint/core http://cxf.apache.org/schemas/blueprint/core.xsd http://cxf.apache.org/jaxrs
-            http://cxf.apache.org/blueprint/jaxrs http://cxf.apache.org/schemas/blueprint/jaxrs.xsd
-
-  http://aries.apache.org/blueprint/xmlns/blueprint-cm/v1.1.0 http://aries.apache.org/schemas/blueprint-cm/blueprint-cm-1.1.0.xsd">
-=======
   http://cxf.apache.org/blueprint/jaxrs http://cxf.apache.org/schemas/blueprint/jaxrs.xsd
   http://aries.apache.org/blueprint/xmlns/blueprint-cm/v1.1.0 http://aries.apache.org/schemas/blueprint-cm/blueprint-cm-1.1.0.xsd
   http://cxf.apache.org/blueprint/core http://cxf.apache.org/schemas/blueprint/core.xsd">
->>>>>>> 40994115
     <cm:property-placeholder persistent-id="org.apache.unomi.rest.segmentserviceendpoint"
                              update-strategy="reload">
     </cm:property-placeholder>
 
     <cxf:bus>
         <cxf:features>
-<<<<<<< HEAD
-            <cxf:logging />
-=======
             <cxf:logging/>
             <bean class="org.apache.cxf.metrics.MetricsFeature"/>
->>>>>>> 40994115
         </cxf:features>
     </cxf:bus>
 
