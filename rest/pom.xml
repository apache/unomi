--- conflicted
+++ resolved
@@ -48,11 +48,6 @@
         </dependency>
         <dependency>
             <groupId>org.apache.unomi</groupId>
-            <artifactId>unomi-persistence-spi</artifactId>
-            <version>${project.version}</version>
-        </dependency>
-        <dependency>
-            <groupId>org.apache.unomi</groupId>
             <artifactId>unomi-json-schema-services</artifactId>
             <scope>provided</scope>
         </dependency>
@@ -180,32 +175,8 @@
         </dependency>
 
         <dependency>
-<<<<<<< HEAD
-            <groupId>com.opencsv</groupId>
-            <artifactId>opencsv</artifactId>
-            <version>3.10</version>
-        </dependency>
-        <dependency>
-            <groupId>commons-beanutils</groupId>
-            <artifactId>commons-beanutils</artifactId>
-        </dependency>
-        <dependency>
-            <groupId>commons-collections</groupId>
-            <artifactId>commons-collections</artifactId>
-        </dependency>
-        <dependency>
-            <groupId>org.apache.karaf.jaas</groupId>
-            <artifactId>org.apache.karaf.jaas.boot</artifactId>
-            <version>${version.karaf}</version>
-            <scope>provided</scope>
-        </dependency>
-        <dependency>
-            <groupId>javax.validation</groupId>
-            <artifactId>validation-api</artifactId>
-=======
             <groupId>org.slf4j</groupId>
             <artifactId>slf4j-api</artifactId>
->>>>>>> 6d4525e1
             <scope>provided</scope>
         </dependency>
     </dependencies>
