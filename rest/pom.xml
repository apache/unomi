<?xml version="1.0" encoding="UTF-8"?>
<!--
  ~ Licensed to the Apache Software Foundation (ASF) under one or more
  ~ contributor license agreements.  See the NOTICE file distributed with
  ~ this work for additional information regarding copyright ownership.
  ~ The ASF licenses this file to You under the Apache License, Version 2.0
  ~ (the "License"); you may not use this file except in compliance with
  ~ the License.  You may obtain a copy of the License at
  ~
  ~      http://www.apache.org/licenses/LICENSE-2.0
  ~
  ~ Unless required by applicable law or agreed to in writing, software
  ~ distributed under the License is distributed on an "AS IS" BASIS,
  ~ WITHOUT WARRANTIES OR CONDITIONS OF ANY KIND, either express or implied.
  ~ See the License for the specific language governing permissions and
  ~ limitations under the License.
  -->

<project xmlns="http://maven.apache.org/POM/4.0.0" xmlns:xsi="http://www.w3.org/2001/XMLSchema-instance" xsi:schemaLocation="http://maven.apache.org/POM/4.0.0 http://maven.apache.org/xsd/maven-4.0.0.xsd">
    <modelVersion>4.0.0</modelVersion>

    <parent>
        <groupId>org.apache.unomi</groupId>
        <artifactId>unomi-root</artifactId>
        <version>1.5.2-SNAPSHOT</version>
    </parent>

    <artifactId>unomi-rest</artifactId>
    <name>Apache Unomi :: REST API</name>
    <description>Apache Unomi Context Server REST API</description>
    <packaging>bundle</packaging>

    <build>
        <plugins>
            <plugin>
                <groupId>org.apache.felix</groupId>
                <artifactId>maven-bundle-plugin</artifactId>
                <extensions>true</extensions>
                <configuration>
                    <instructions>
                        <Bundle-SymbolicName>${project.groupId}.${project.artifactId};blueprint.aries.xml-validation:=false</Bundle-SymbolicName>
                        <Import-Package>
                            javax.ws.rs,
                            javax.ws.rs.core,
                            javax.ws.rs.container,
                            org.apache.cxf.jaxrs.provider,
                            org.apache.cxf.jaxrs.swagger,
                            org.osgi.service.blueprint,
                            io.swagger.annotations,
                            io.swagger.models,
                            io.swagger.jaxrs.config,
                            io.swagger.jaxrs.listing,
                            com.fasterxml.jackson.jaxrs.base,
                            com.fasterxml.jackson.jaxrs.json,
                            javax.annotation;version="[1.2,2)",
                            *
                        </Import-Package>
                        <Export-Package>
                        </Export-Package>
                    </instructions>
                </configuration>
            </plugin>
        </plugins>
    </build>
    <dependencies>
        <dependency>
            <groupId>org.apache.unomi</groupId>
            <artifactId>unomi-api</artifactId>
            <version>${project.version}</version>
            <scope>provided</scope>
        </dependency>

        <dependency>
            <groupId>org.osgi</groupId>
            <artifactId>org.osgi.core</artifactId>
            <scope>provided</scope>
        </dependency>

        <dependency>
            <groupId>javax.servlet</groupId>
            <artifactId>javax.servlet-api</artifactId>
            <scope>provided</scope>
        </dependency>

        <dependency>
            <groupId>org.apache.cxf</groupId>
            <artifactId>cxf-rt-frontend-jaxws</artifactId>
            <scope>provided</scope>
        </dependency>
        <dependency>
            <groupId>org.apache.cxf</groupId>
            <artifactId>cxf-rt-frontend-jaxrs</artifactId>
            <scope>provided</scope>
        </dependency>
        <dependency>
            <groupId>org.apache.cxf</groupId>
            <artifactId>cxf-rt-transports-http</artifactId>
            <scope>provided</scope>
        </dependency>
        <dependency>
            <groupId>org.apache.cxf</groupId>
            <artifactId>cxf-rt-rs-service-description-swagger</artifactId>
            <version>3.3.5</version>
        </dependency>
        <dependency>
            <groupId>org.apache.cxf</groupId>
            <artifactId>cxf-rt-rs-security-cors</artifactId>
        </dependency>
        <dependency>
            <groupId>jakarta.ws.rs</groupId>
            <artifactId>jakarta.ws.rs-api</artifactId>
            <version>2.1.6</version>
        </dependency>
        <dependency>
            <groupId>com.fasterxml.jackson.jaxrs</groupId>
            <artifactId>jackson-jaxrs-json-provider</artifactId>
        </dependency>
        <dependency>
            <groupId>org.apache.unomi</groupId>
            <artifactId>unomi-persistence-spi</artifactId>
            <version>${project.version}</version>
            <scope>provided</scope>
        </dependency>
        <dependency>
            <groupId>commons-lang</groupId>
            <artifactId>commons-lang</artifactId>
            <version>2.6</version>
        </dependency>
        <!--<dependency>
            <groupId>io.swagger</groupId>
            <artifactId>swagger-core</artifactId>
            <scope>compile</scope>
            <version>1.5.3</version>
            <exclusions>
                <exclusion>
                    <groupId>javax.ws.rs</groupId>
                    <artifactId>jsr311-api</artifactId>
                </exclusion>
            </exclusions>
        </dependency>-->
    </dependencies>

<<<<<<< HEAD
=======
    <profiles>
        <profile>
            <id>rest-doc-jdk8</id>
            <activation>
                <os>
                    <family>!windows</family>
                </os>
                <jdk>
                    [1.6,1.10)
                </jdk>
            </activation>
            <build>
                <plugins>
                    <plugin>
                        <groupId>com.qmino</groupId>
                        <artifactId>miredot-plugin</artifactId>
                        <version>2.1.2</version>
                        <executions>
                            <execution>
                                <goals>
                                    <goal>restdoc</goal>
                                </goals>
                            </execution>
                        </executions>
                        <configuration>
                            <licence>cHJvamVjdHxvcmcuYXBhY2hlLnVub21pLnVub21pLXJlc3R8MjAyNS0wMS0wMXxmYWxzZXwtMSNNQ3dDRkhNUlNaYVM0c2lFOHpjcnhUM1N5R2RVc3VuREFoUmNTV2lYa0RLNmJOSmtab2cxY21udWc0VDFnQT09</licence>
                            <output>
                                <title>Documentation for Apache Unomi's RESTful API ${project.version}</title>
                                <html>
                                    <!-- optional html configuration -->
                                    <location>${project.parent.build.directory}/staging/rest-api-doc</location>
                                </html>
                                <raml />
                            </output>
                            <restModel>
                                <restFramework>
                                    <name>jax-rs</name>
                                    <cxfServiceConfig>
                                        <item>src/main/resources/OSGI-INF/blueprint/blueprint.xml</item>
                                    </cxfServiceConfig>
                                </restFramework>
                                <httpStatusCodes>
                                    <httpStatusCode>
                                        <httpCode>200</httpCode>
                                        <document>always</document>
                                        <defaultMessage>The service call has completed successfully.</defaultMessage>
                                    </httpStatusCode>
                                    <httpStatusCode>
                                        <httpCode>401</httpCode>
                                        <document>explicit: com.acme.exceptions.AuthorizationException</document>
                                        <defaultMessage>The user is not authorized to use this service.</defaultMessage>
                                    </httpStatusCode>
                                    <httpStatusCode>
                                        <httpCode>412</httpCode>
                                        <document>put,post</document>
                                        <defaultMessage>Invalid JSON/XML input.</defaultMessage>
                                    </httpStatusCode>
                                    <httpStatusCode>
                                        <httpCode>500</httpCode>
                                        <document>always</document>
                                        <defaultMessage>The service call has not succeeded.</defaultMessage>
                                        <sticky>true</sticky> <!-- Document always, even if there is an @statuscode tag -->
                                    </httpStatusCode>
                                </httpStatusCodes>
                                <externalSources>
                                    <sourceDirs>
                                        <sourceDir>../api/src/main/java</sourceDir>
                                    </sourceDirs>
                                </externalSources>
                            </restModel>
                            <analysis>
                                <checks>
                                    <JAVADOC_MISSING_SUMMARY>warn</JAVADOC_MISSING_SUMMARY>
                                    <JAVADOC_MISSING_INTERFACEDOCUMENTATION>warn</JAVADOC_MISSING_INTERFACEDOCUMENTATION>
                                    <JAVADOC_MISSING_PARAMETER_DOCUMENTATION>warn</JAVADOC_MISSING_PARAMETER_DOCUMENTATION>
                                    <JAVADOC_MISSING_EXCEPTION_DOCUMENTATION>warn</JAVADOC_MISSING_EXCEPTION_DOCUMENTATION>
                                    <JAVADOC_MISSING_AUTHORS>ignore</JAVADOC_MISSING_AUTHORS>
                                    <JAXRS_MISSING_PRODUCES>warn</JAXRS_MISSING_PRODUCES>
                                    <JAXRS_MISSING_CONSUMES>warn</JAXRS_MISSING_CONSUMES>
                                    <JAXRS_MISSING_PATH_PARAM>warn</JAXRS_MISSING_PATH_PARAM>
                                    <REST_UNMAPPED_EXCEPTION>warn</REST_UNMAPPED_EXCEPTION>
                                    <UNREACHABLE_RESOURCE>warn</UNREACHABLE_RESOURCE>
                                    <PARTIAL_RESOURCE_OVERLAP>warn</PARTIAL_RESOURCE_OVERLAP>
                                </checks>
                            </analysis>
                        </configuration>
                    </plugin>
                    <plugin>
                        <groupId>org.apache.maven.plugins</groupId>
                        <artifactId>maven-javadoc-plugin</artifactId>
                        <configuration>
                            <tags>
                                <tag>
                                    <name>summary</name>
                                    <placement>a</placement>
                                    <head>MireDot summary (resource title)</head>
                                </tag>
                                <tag>
                                    <name>title</name>
                                    <placement>a</placement>
                                    <head>MireDot title (resource title)</head>
                                </tag>
                                <tag>
                                    <name>servicetag</name>
                                    <placement>a</placement>
                                    <head>MireDot resource tag (label)</head>
                                </tag>
                                <tag>
                                    <name>statuscode</name>
                                    <placement>a</placement>
                                    <head>MireDot resource status code(s)</head>
                                </tag>
                                <tag>
                                    <name>responseheader</name>
                                    <placement>a</placement>
                                    <head>MireDot response header</head>
                                </tag>
                            </tags>
                        </configuration>
                    </plugin>
                </plugins>
            </build>
        </profile>
        <profile>
            <id>rest-doc-jdk10</id>
            <activation>
                <os>
                    <family>!windows</family>
                </os>
                <jdk>
                    1.10
                </jdk>
            </activation>
            <build>
                <plugins>
                    <plugin>
                        <groupId>com.qmino</groupId>
                        <artifactId>miredot-plugin</artifactId>
                        <version>2.2.1-Java10</version>
                        <executions>
                            <execution>
                                <goals>
                                    <goal>restdoc</goal>
                                </goals>
                            </execution>
                        </executions>
                        <configuration>
                            <licence>cHJvamVjdHxvcmcuYXBhY2hlLnVub21pLnVub21pLXJlc3R8MjAyMC0wMi0yOHx0cnVlfC0xI01Dd0NGQ01pMDRxTFZ6LzJ4SG82MjAranZITnRLYWovQWhRcG4vS01jdTU2NXpOWkRpUzcwQXMrdC96bVdRPT0=</licence>
                            <output>
                                <title>Documentation for Apache Unomi's RESTful API ${project.version}</title>
                                <html>
                                    <!-- optional html configuration -->
                                    <location>${project.parent.build.directory}/staging/rest-api-doc</location>
                                </html>
                                <raml />
                            </output>
                            <restModel>
                                <restFramework>
                                    <name>jax-rs</name>
                                    <cxfServiceConfig>
                                        <item>src/main/resources/OSGI-INF/blueprint/blueprint.xml</item>
                                    </cxfServiceConfig>
                                </restFramework>
                                <httpStatusCodes>
                                    <httpStatusCode>
                                        <httpCode>200</httpCode>
                                        <document>always</document>
                                        <defaultMessage>The service call has completed successfully.</defaultMessage>
                                    </httpStatusCode>
                                    <httpStatusCode>
                                        <httpCode>401</httpCode>
                                        <document>explicit: com.acme.exceptions.AuthorizationException</document>
                                        <defaultMessage>The user is not authorized to use this service.</defaultMessage>
                                    </httpStatusCode>
                                    <httpStatusCode>
                                        <httpCode>412</httpCode>
                                        <document>put,post</document>
                                        <defaultMessage>Invalid JSON/XML input.</defaultMessage>
                                    </httpStatusCode>
                                    <httpStatusCode>
                                        <httpCode>500</httpCode>
                                        <document>always</document>
                                        <defaultMessage>The service call has not succeeded.</defaultMessage>
                                        <sticky>true</sticky> <!-- Document always, even if there is an @statuscode tag -->
                                    </httpStatusCode>
                                </httpStatusCodes>
                                <externalSources>
                                    <sourceDirs>
                                        <sourceDir>../api/src/main/java</sourceDir>
                                    </sourceDirs>
                                </externalSources>
                            </restModel>
                            <analysis>
                                <checks>
                                    <JAVADOC_MISSING_SUMMARY>warn</JAVADOC_MISSING_SUMMARY>
                                    <JAVADOC_MISSING_INTERFACEDOCUMENTATION>warn</JAVADOC_MISSING_INTERFACEDOCUMENTATION>
                                    <JAVADOC_MISSING_PARAMETER_DOCUMENTATION>warn</JAVADOC_MISSING_PARAMETER_DOCUMENTATION>
                                    <JAVADOC_MISSING_EXCEPTION_DOCUMENTATION>warn</JAVADOC_MISSING_EXCEPTION_DOCUMENTATION>
                                    <JAVADOC_MISSING_AUTHORS>ignore</JAVADOC_MISSING_AUTHORS>
                                    <JAXRS_MISSING_PRODUCES>warn</JAXRS_MISSING_PRODUCES>
                                    <JAXRS_MISSING_CONSUMES>warn</JAXRS_MISSING_CONSUMES>
                                    <JAXRS_MISSING_PATH_PARAM>warn</JAXRS_MISSING_PATH_PARAM>
                                    <REST_UNMAPPED_EXCEPTION>warn</REST_UNMAPPED_EXCEPTION>
                                    <UNREACHABLE_RESOURCE>warn</UNREACHABLE_RESOURCE>
                                    <PARTIAL_RESOURCE_OVERLAP>warn</PARTIAL_RESOURCE_OVERLAP>
                                </checks>
                            </analysis>
                        </configuration>
                    </plugin>
                    <plugin>
                        <groupId>org.apache.maven.plugins</groupId>
                        <artifactId>maven-javadoc-plugin</artifactId>
                        <configuration>
                            <tags>
                                <tag>
                                    <name>summary</name>
                                    <placement>a</placement>
                                    <head>MireDot summary (resource title)</head>
                                </tag>
                                <tag>
                                    <name>title</name>
                                    <placement>a</placement>
                                    <head>MireDot title (resource title)</head>
                                </tag>
                                <tag>
                                    <name>servicetag</name>
                                    <placement>a</placement>
                                    <head>MireDot resource tag (label)</head>
                                </tag>
                                <tag>
                                    <name>statuscode</name>
                                    <placement>a</placement>
                                    <head>MireDot resource status code(s)</head>
                                </tag>
                                <tag>
                                    <name>responseheader</name>
                                    <placement>a</placement>
                                    <head>MireDot response header</head>
                                </tag>
                            </tags>
                        </configuration>
                    </plugin>
                </plugins>
            </build>
        </profile>
    </profiles>

    <build>
    </build>
>>>>>>> b60a799c
</project><|MERGE_RESOLUTION|>--- conflicted
+++ resolved
@@ -30,38 +30,14 @@
     <description>Apache Unomi Context Server REST API</description>
     <packaging>bundle</packaging>
 
-    <build>
-        <plugins>
-            <plugin>
-                <groupId>org.apache.felix</groupId>
-                <artifactId>maven-bundle-plugin</artifactId>
-                <extensions>true</extensions>
-                <configuration>
-                    <instructions>
-                        <Bundle-SymbolicName>${project.groupId}.${project.artifactId};blueprint.aries.xml-validation:=false</Bundle-SymbolicName>
-                        <Import-Package>
-                            javax.ws.rs,
-                            javax.ws.rs.core,
-                            javax.ws.rs.container,
-                            org.apache.cxf.jaxrs.provider,
-                            org.apache.cxf.jaxrs.swagger,
-                            org.osgi.service.blueprint,
-                            io.swagger.annotations,
-                            io.swagger.models,
-                            io.swagger.jaxrs.config,
-                            io.swagger.jaxrs.listing,
-                            com.fasterxml.jackson.jaxrs.base,
-                            com.fasterxml.jackson.jaxrs.json,
-                            javax.annotation;version="[1.2,2)",
-                            *
-                        </Import-Package>
-                        <Export-Package>
-                        </Export-Package>
-                    </instructions>
-                </configuration>
-            </plugin>
-        </plugins>
-    </build>
+    <pluginRepositories>
+        <pluginRepository>
+            <id>miredot</id>
+            <name>Miredot Releases</name>
+            <url>https://secure-nexus.miredot.com/content/repositories/miredot/</url>
+        </pluginRepository>
+    </pluginRepositories>
+
     <dependencies>
         <dependency>
             <groupId>org.apache.unomi</groupId>
@@ -99,17 +75,7 @@
         </dependency>
         <dependency>
             <groupId>org.apache.cxf</groupId>
-            <artifactId>cxf-rt-rs-service-description-swagger</artifactId>
-            <version>3.3.5</version>
-        </dependency>
-        <dependency>
-            <groupId>org.apache.cxf</groupId>
             <artifactId>cxf-rt-rs-security-cors</artifactId>
-        </dependency>
-        <dependency>
-            <groupId>jakarta.ws.rs</groupId>
-            <artifactId>jakarta.ws.rs-api</artifactId>
-            <version>2.1.6</version>
         </dependency>
         <dependency>
             <groupId>com.fasterxml.jackson.jaxrs</groupId>
@@ -140,8 +106,6 @@
         </dependency>-->
     </dependencies>
 
-<<<<<<< HEAD
-=======
     <profiles>
         <profile>
             <id>rest-doc-jdk8</id>
@@ -391,5 +355,4 @@
 
     <build>
     </build>
->>>>>>> b60a799c
 </project>