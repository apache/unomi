/*
 * Licensed to the Apache Software Foundation (ASF) under one or more
 * contributor license agreements.  See the NOTICE file distributed with
 * this work for additional information regarding copyright ownership.
 * The ASF licenses this file to You under the Apache License, Version 2.0
 * (the "License"); you may not use this file except in compliance with
 * the License.  You may obtain a copy of the License at
 *
 *      http://www.apache.org/licenses/LICENSE-2.0
 *
 * Unless required by applicable law or agreed to in writing, software
 * distributed under the License is distributed on an "AS IS" BASIS,
 * WITHOUT WARRANTIES OR CONDITIONS OF ANY KIND, either express or implied.
 * See the License for the specific language governing permissions and
 * limitations under the License.
 */
package org.apache.unomi.graphql.services;

import org.apache.unomi.api.services.DefinitionsService;
import org.apache.unomi.api.services.EventService;
import org.apache.unomi.api.services.ProfileService;
import org.apache.unomi.api.services.SegmentService;
import org.apache.unomi.graphql.GraphQLSchemaUpdater;
import org.osgi.service.component.annotations.Component;
import org.osgi.service.component.annotations.Reference;

@Component(service = ServiceManager.class)
public class ServiceManager {

    private ProfileService profileService;
    private SegmentService segmentService;
<<<<<<< HEAD
    private GraphQLSchemaUpdater graphQLSchemaUpdater;
=======
    private EventService eventService;
    private DefinitionsService definitionsService;

    @Reference
    public void setDefinitionsService(DefinitionsService definitionsService) {
        this.definitionsService = definitionsService;
    }

    @Reference
    public void setEventService(EventService eventService) {
        this.eventService = eventService;
    }
>>>>>>> f8a365f1

    @Reference
    public void setProfileService(ProfileService profileService) {
        this.profileService = profileService;
    }

    @Reference
    public void setSegmentService(SegmentService segmentService) {
        this.segmentService = segmentService;
    }

<<<<<<< HEAD
    @Reference
    public void setGraphQLSchemaUpdater(GraphQLSchemaUpdater graphQLSchemaUpdater) {
        this.graphQLSchemaUpdater = graphQLSchemaUpdater;
=======
    public DefinitionsService getDefinitionsService() {
        return definitionsService;
    }

    public EventService getEventService() {
        return eventService;
>>>>>>> f8a365f1
    }

    public ProfileService getProfileService() {
        return profileService;
    }

    public SegmentService getSegmentService() {
        return segmentService;
    }

    public GraphQLSchemaUpdater getGraphQLSchemaUpdater() {
        return graphQLSchemaUpdater;
    }

}<|MERGE_RESOLUTION|>--- conflicted
+++ resolved
@@ -29,22 +29,9 @@
 
     private ProfileService profileService;
     private SegmentService segmentService;
-<<<<<<< HEAD
-    private GraphQLSchemaUpdater graphQLSchemaUpdater;
-=======
     private EventService eventService;
     private DefinitionsService definitionsService;
-
-    @Reference
-    public void setDefinitionsService(DefinitionsService definitionsService) {
-        this.definitionsService = definitionsService;
-    }
-
-    @Reference
-    public void setEventService(EventService eventService) {
-        this.eventService = eventService;
-    }
->>>>>>> f8a365f1
+    private GraphQLSchemaUpdater graphQLSchemaUpdater;
 
     @Reference
     public void setProfileService(ProfileService profileService) {
@@ -56,18 +43,19 @@
         this.segmentService = segmentService;
     }
 
-<<<<<<< HEAD
+    @Reference
+    public void setDefinitionsService(DefinitionsService definitionsService) {
+        this.definitionsService = definitionsService;
+    }
+
+    @Reference
+    public void setEventService(EventService eventService) {
+        this.eventService = eventService;
+    }
+
     @Reference
     public void setGraphQLSchemaUpdater(GraphQLSchemaUpdater graphQLSchemaUpdater) {
         this.graphQLSchemaUpdater = graphQLSchemaUpdater;
-=======
-    public DefinitionsService getDefinitionsService() {
-        return definitionsService;
-    }
-
-    public EventService getEventService() {
-        return eventService;
->>>>>>> f8a365f1
     }
 
     public ProfileService getProfileService() {
@@ -78,6 +66,14 @@
         return segmentService;
     }
 
+    public DefinitionsService getDefinitionsService() {
+        return definitionsService;
+    }
+
+    public EventService getEventService() {
+        return eventService;
+    }
+
     public GraphQLSchemaUpdater getGraphQLSchemaUpdater() {
         return graphQLSchemaUpdater;
     }
