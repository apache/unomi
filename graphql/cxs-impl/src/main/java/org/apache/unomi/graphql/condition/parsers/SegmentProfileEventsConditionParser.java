/*
 * Licensed to the Apache Software Foundation (ASF) under one or more
 * contributor license agreements.  See the NOTICE file distributed with
 * this work for additional information regarding copyright ownership.
 * The ASF licenses this file to You under the Apache License, Version 2.0
 * (the "License"); you may not use this file except in compliance with
 * the License.  You may obtain a copy of the License at
 *
 *      http://www.apache.org/licenses/LICENSE-2.0
 *
 * Unless required by applicable law or agreed to in writing, software
 * distributed under the License is distributed on an "AS IS" BASIS,
 * WITHOUT WARRANTIES OR CONDITIONS OF ANY KIND, either express or implied.
 * See the License for the specific language governing permissions and
 * limitations under the License.
 */
package org.apache.unomi.graphql.condition.parsers;

import graphql.schema.DataFetchingEnvironment;
import graphql.schema.GraphQLInputObjectType;
import org.apache.unomi.api.conditions.Condition;
import org.apache.unomi.graphql.schema.PropertyNameTranslator;
import org.apache.unomi.graphql.schema.PropertyValueTypeHelper;
import org.apache.unomi.graphql.types.input.CDPEventFilterInput;
import org.apache.unomi.graphql.utils.DateUtils;
import org.apache.unomi.graphql.utils.ReflectionUtil;

import java.time.OffsetDateTime;
import java.util.HashMap;
import java.util.LinkedHashMap;
import java.util.List;
import java.util.Map;
import java.util.function.Predicate;
import java.util.stream.Collectors;

public class SegmentProfileEventsConditionParser {

    private static final Predicate<Condition> IS_BOOLEAN_CONDITION_TYPE =
            condition -> "booleanCondition".equals(condition.getConditionTypeId());

    private static final Predicate<Condition> IS_NOT_CONDITION_TYPE =
            condition -> "notCondition".equals(condition.getConditionTypeId());

    private final Condition condition;

    private final DataFetchingEnvironment environment;

    public SegmentProfileEventsConditionParser(final Condition condition, final DataFetchingEnvironment environment) {
        this.condition = condition;
        this.environment = environment;
    }

    public Map<String, Object> parse() {
        return processProfileEvent(condition);
    }

    @SuppressWarnings("unchecked")
    private Map<String, Object> processProfileEvent(final Condition condition) {
        final Map<String, Object> fieldsMap = new LinkedHashMap<>();

        ((List<Condition>) condition.getParameter("subConditions")).forEach(subCondition -> {
            if (IS_BOOLEAN_CONDITION_TYPE.test(subCondition)) {
                final List<Map<String, Object>> conditionList = ((List<Condition>) subCondition.getParameter("subConditions"))
                        .stream()
                        .map(this::processProfileEvent)
                        .collect(Collectors.toList());

                fieldsMap.put(subCondition.getParameter("operator").toString(), conditionList);
            } else {
                final Map<String, Object> fieldAsTuple = createProfileEventField(subCondition);
                fieldsMap.putAll(fieldAsTuple);
            }
        });

        return fieldsMap;
    }

    private Map<String, Object> createProfileEventField(final Condition condition) {
        final Map<String, Object> result = new LinkedHashMap<>();

        result.put("maximalCount", condition.getParameter("maximumEventCount"));
        result.put("minimalCount", condition.getParameter("minimumEventCount"));
        if (IS_NOT_CONDITION_TYPE.test(condition)) {
            result.put("not", processProfileEvent((Condition) condition.getParameter("subCondition")));
        } else {
            result.put("eventFilter", processProfileEventProperties((Condition) condition.getParameter("eventCondition")));
        }

        return result;
    }

    @SuppressWarnings("unchecked")
    private Map<String, Object> processProfileEventProperties(final Condition condition) {
        final Map<String, Object> fieldsMap = new LinkedHashMap<>();

        if (IS_BOOLEAN_CONDITION_TYPE.test(condition)) {
            ((List<Condition>) condition.getParameter("subConditions")).forEach(subCondition -> {
                if (IS_BOOLEAN_CONDITION_TYPE.test(subCondition)) {
                    final List<Condition> subConditions = (List<Condition>) subCondition.getParameter("subConditions");

                    if ("and".equals(subCondition.getParameter("operator").toString())
                            && subConditions.stream().anyMatch(c -> c.getParameter("propertyName") != null
                            && "eventType".equals(c.getParameter("propertyName").toString()))) {
                        processDynamicEventField(subCondition, fieldsMap);
                    } else {
                        final List<Map<String, Object>> conditionList = subConditions.stream()
                                .map(this::processProfileEventProperties)
                                .collect(Collectors.toList());

                        fieldsMap.put(subCondition.getParameter("operator").toString(), conditionList);
                    }
                } else {
                    processEventPropertyCondition(subCondition, fieldsMap);
                }
            });
        } else {
            processEventPropertyCondition(condition, fieldsMap);
        }

        return fieldsMap;
    }

    private void processEventPropertyCondition(final Condition condition, final Map<String, Object> fieldsMap) {
        final Map<String, Object> fieldAsTuple = createProfileEventPropertyField(condition);
        if (fieldAsTuple.size() == 2) {
            fieldsMap.put(fieldAsTuple.get("fieldName").toString(), fieldAsTuple.get("fieldValue"));
        }
    }

    @SuppressWarnings("unchecked")
    private void processDynamicEventField(final Condition condition, final Map<String, Object> container) {
        final List<Condition> subConditions = (List<Condition>) condition.getParameter("subConditions");

        final String dynamicFieldName = subConditions.stream()
                .filter(subCondition -> "eventType".equals(subCondition.getParameter("propertyName").toString()))
                .map(subCondition -> subCondition.getParameter("propertyValue").toString())
                .findFirst().orElse(null);

        if (dynamicFieldName != null) {
            final GraphQLInputObjectType inputObjectType =
                    (GraphQLInputObjectType) environment.getGraphQLSchema().getType(ReflectionUtil.resolveTypeName(CDPEventFilterInput.class));

            final String typeName = ((GraphQLInputObjectType) inputObjectType.getFieldDefinition(dynamicFieldName).getType()).getName();

            final Map<String, Object> dynamicFieldAsMap = new HashMap<>();

            for (final Condition subCondition : subConditions) {
                if ("eventType".equals(subCondition.getParameter("propertyName").toString())) {
                    continue;
                }

                final String propertyName = subCondition.getParameter("propertyName").toString().replace("properties.", "");

                final String comparisonOperator = subCondition.getParameter("comparisonOperator").toString();

                final String fieldName = PropertyNameTranslator.translateFromUnomiToGraphQL(propertyName) + "_" + comparisonOperator;

                final String propertyValueType = PropertyValueTypeHelper.getPropertyValueParameterForInputType(typeName, fieldName, environment);

                dynamicFieldAsMap.put(fieldName, subCondition.getParameter(propertyValueType));
            }

            container.put(dynamicFieldName, dynamicFieldAsMap);
        }
    }

    private Map<String, Object> createProfileEventPropertyField(final Condition condition) {
        final Map<String, Object> tuple = new HashMap<>();

        final String propertyName = condition.getParameter("propertyName").toString();

        if ("timeStamp".equals(propertyName)) {
            final String comparisonOperator = condition.getParameter("comparisonOperator").toString();

            if ("equals".equals(comparisonOperator)) {
                tuple.put("fieldName", "cdp_timestamp_equals");
            } else if ("lessThan".equals(comparisonOperator)) {
                tuple.put("fieldName", "cdp_timestamp_lt");
            } else if ("lessThanOrEqualTo".equals(comparisonOperator)) {
                tuple.put("fieldName", "cdp_timestamp_lte");
            } else if ("greaterThan".equals(comparisonOperator)) {
                tuple.put("fieldName", "cdp_timestamp_gt");
            } else {
                tuple.put("fieldName", "cdp_timestamp_gte");
            }

<<<<<<< HEAD
            Object propertyValueDate = condition.getParameter("propertyValueDate");
            if (propertyValueDate == null) {
                tuple.put("fieldValue", null);
            } else if (propertyValueDate instanceof Map){
                // This shouldn't be needed since Jackson was upgraded to > 2.13, but we keep it for backwards compatibility with older data sets
                final OffsetDateTime fieldValue = DateUtils.offsetDateTimeFromMap((Map<String, Object>) propertyValueDate);
                tuple.put("fieldValue", fieldValue != null ? fieldValue.toString() : null);
            } else {
                tuple.put("fieldValue", propertyValueDate.toString());
            }
=======
            final OffsetDateTime fieldValue = OffsetDateTime.parse((String) condition.getParameter("propertyValueDate")); //With jackson JSR, OffsetDateTime are well serialized.

            tuple.put("fieldValue", fieldValue != null ? fieldValue.toString() : null);
>>>>>>> 6d4525e1
        } else {
            if ("source.itemId".equals(propertyName)) {
                tuple.put("fieldName", "cdp_sourceID_equals");
            } else if ("profileId".equals(propertyName)) {
                tuple.put("fieldName", "cdp_profileID_equals");
            } else if ("itemId".equals(propertyName)) {
                tuple.put("fieldName", "id_equals");
            } else if ("properties.clientId".equals(propertyName)) {
                tuple.put("fieldName", "cdp_clientID_equals");
            }

            tuple.put("fieldValue", condition.getParameter("propertyValue"));
        }

        return tuple;
    }
}<|MERGE_RESOLUTION|>--- conflicted
+++ resolved
@@ -184,22 +184,16 @@
                 tuple.put("fieldName", "cdp_timestamp_gte");
             }
 
-<<<<<<< HEAD
             Object propertyValueDate = condition.getParameter("propertyValueDate");
             if (propertyValueDate == null) {
                 tuple.put("fieldValue", null);
             } else if (propertyValueDate instanceof Map){
                 // This shouldn't be needed since Jackson was upgraded to > 2.13, but we keep it for backwards compatibility with older data sets
-                final OffsetDateTime fieldValue = DateUtils.offsetDateTimeFromMap((Map<String, Object>) propertyValueDate);
+                final OffsetDateTime fieldValue = OffsetDateTime.parse((String) propertyValueDate); //With jackson JSR, OffsetDateTime are well serialized.
                 tuple.put("fieldValue", fieldValue != null ? fieldValue.toString() : null);
             } else {
                 tuple.put("fieldValue", propertyValueDate.toString());
             }
-=======
-            final OffsetDateTime fieldValue = OffsetDateTime.parse((String) condition.getParameter("propertyValueDate")); //With jackson JSR, OffsetDateTime are well serialized.
-
-            tuple.put("fieldValue", fieldValue != null ? fieldValue.toString() : null);
->>>>>>> 6d4525e1
         } else {
             if ("source.itemId".equals(propertyName)) {
                 tuple.put("fieldName", "cdp_sourceID_equals");
