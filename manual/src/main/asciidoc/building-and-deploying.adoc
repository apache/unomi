//
// Licensed under the Apache License, Version 2.0 (the "License");
// you may not use this file except in compliance with the License.
// You may obtain a copy of the License at
//
//      http://www.apache.org/licenses/LICENSE-2.0
//
// Unless required by applicable law or agreed to in writing, software
// distributed under the License is distributed on an "AS IS" BASIS,
// WITHOUT WARRANTIES OR CONDITIONS OF ANY KIND, either express or implied.
// See the License for the specific language governing permissions and
// limitations under the License.
//

=== Building

Apache Unomi 3.x provides a convenient `build.sh` script that simplifies the build process with
enhanced error handling, preflight validation, and deployment options. See the
<<Using the build.sh script>> section below for details. Alternatively, you can build using Maven
directly as described in this section.

==== Initial Setup

. Install J2SE 17 SDK (or later), which can be downloaded from
 http://www.oracle.com/technetwork/java/javase/downloads/index.html[http://www.oracle.com/technetwork/java/javase/downloads/index.html]

. Make sure that your JAVA_HOME environment variable is set to the newly installed
 JDK location, and that your PATH includes %JAVA_HOME%\bin (windows) or
 $JAVA_HOME$/bin (unix).

. Install Maven 3.9.6 (or later), which can be downloaded from
 http://maven.apache.org/download.html[http://maven.apache.org/download.html]. Make sure that your PATH includes
 the MVN_HOME/bin directory.

==== Building

. Get the code: `git clone https://github.com/apache/unomi.git`
. Change to the top level directory of Apache Unomi source distribution.
. Run
+
[source]
----
     $> mvn clean install
----
+
This will compile Apache Unomi and run all of the tests in the
 Apache Unomi source distribution. Alternatively, you can run
+
[source]
----
     $> mvn -P \!integration-tests clean install
----
+
This will compile Apache Unomi without running the tests and takes less
 time to build.
+
TIP: On a non-English Windows env, the Asciidoctor Maven Plugin may fail to
     generate manuals due to an encoding conversion issue.
     To solve this issue, we recommend setting the *file.encoding* system property
     to _UTF-8_ like the following examples before issuing the commands shown above.
+
[source]
----
     > set MAVEN_OPTS=-Dfile.encoding=UTF-8
     or
     > set MAVEN_OPTS=-Dfile.encoding=UTF-8 -Xmx2048m
     ...
----
+
. The distributions will be available under "package/target" directory.

<<<<<<< HEAD
==== Installing a Search Engine
=======
==== Using the build.sh script

Apache Unomi 3.x provides a unified `build.sh` script that simplifies the build, deployment, and execution process.
This script replaces multiple legacy build scripts and provides enhanced error handling, colorized output, and
comprehensive environment validation.

The `build.sh` script offers the following features:

* **Preflight validation**: Automatically checks for required tools (Java, Maven, GraphViz), system resources
  (memory, disk space), Maven settings, and port availability
* **Flexible build options**: Support for skipping tests, running integration tests, using OpenSearch, debug modes,
  and more
* **Deployment helpers**: Automatically copies KAR packages to Karaf deploy directory and purges caches
* **Enhanced output**: Colorized, structured output with progress indicators (respects `NO_COLOR` environment variable)

To use the script:

. Get the code: `git clone https://github.com/apache/unomi.git`
. Change to the top level directory of Apache Unomi source distribution.
. Make the script executable (if needed): `chmod +x build.sh`
. Run the script with your desired options:
+
[source]
----
./build.sh --help
----
+
This will display all available options and usage examples.

Common usage examples:

* Build with integration tests using OpenSearch:
+
[source]
----
./build.sh --integration-tests --use-opensearch
----
+
* Build in debug mode:
+
[source]
----
./build.sh --debug --debug-port 5006 --debug-suspend
----
+
* Deploy to specific Karaf instance:
+
[source]
----
./build.sh --deploy --karaf-home ~/apache-karaf
----
+
* Build without Karaf and auto-start OpenSearch:
+
[source]
----
./build.sh --no-karaf --auto-start opensearch
----
+
* Run a single integration test:
+
[source]
----
./build.sh --integration-tests --single-test org.apache.unomi.itests.graphql.GraphQLEventIT
----
+
* Debug a single integration test:
+
[source]
----
./build.sh --integration-tests --single-test org.apache.unomi.itests.graphql.GraphQLEventIT --it-debug --it-debug-suspend
----
+
* Run without colored output:
+
[source]
----
NO_COLOR=1 ./build.sh
----
+
or
+
[source]
----
export NO_COLOR=1
./build.sh
----
+
For a complete list of options and examples, run `./build.sh --help`.

==== Installing an ElasticSearch server
>>>>>>> 205f5815

Starting with version 1.2, Apache Unomi no longer embeds a search engine server. You will need to install either ElasticSearch or OpenSearch as a standalone service.

===== Option 1: Using ElasticSearch

1. Download ElasticSearch 7.17.5 from: https://www.elastic.co/downloads/past-releases/elasticsearch-7-17-5[https://www.elastic.co/downloads/past-releases/elasticsearch-7-17-5]

2. Uncompress the downloaded package into a directory

3. In the config/elasticsearch.yml file, uncomment and modify the following line:

[source,yaml]
----
cluster.name: contextElasticSearch
----

4. Launch the server using:

[source]
----
bin/elasticsearch (Mac, Linux)
bin\elasticsearch.bat (Windows)
----

===== Option 2: Using OpenSearch

The recommended way to run OpenSearch is using Docker Compose:

1. Create a `docker-compose.yml` file with the following content:

[source,yaml]
----
version: '3.8'
services:
  opensearch-node1:
    image: opensearchproject/opensearch:3
    environment:
      - cluster.name=opensearch-cluster
      - node.name=opensearch-node1
      - discovery.type=single-node
      - bootstrap.memory_lock=true
      - "OPENSEARCH_JAVA_OPTS=-Xms512m -Xmx512m"
      - OPENSEARCH_INITIAL_ADMIN_PASSWORD=${OPENSEARCH_INITIAL_ADMIN_PASSWORD:-admin}
    ulimits:
      memlock:
        soft: -1
        hard: -1
      nofile:
        soft: 65536
        hard: 65536
    volumes:
      - opensearch-data1:/usr/share/opensearch/data
    ports:
      - 9200:9200
      - 9600:9600

volumes:
  opensearch-data1:
----

2. Set up your Docker host environment:
   * **macOS & Windows**: In Docker _Preferences_ > _Resources_, set RAM to at least 4 GB
   * **Linux**: Ensure `vm.max_map_count` is set to at least 262144

3. Start OpenSearch using:
[source]
----
docker-compose up
----

===== Verify Installation

Check that your search engine is up and running by accessing:
http://localhost:9200[http://localhost:9200]

For OpenSearch with security enabled, you may need to use https and provide the default credentials:
- Username: admin
- Password: admin (or the value of OPENSEARCH_INITIAL_ADMIN_PASSWORD if set)

==== Starting Unomi

After your search engine is running, you can start Unomi using the appropriate command:

[source]
----
# For ElasticSearch
unomi:start elasticsearch

# For OpenSearch
unomi:start opensearch
----

NOTE: Make sure to specify which start features configuration you're using with the `unomi:start` command. The parameter determines which set of features and bundles are installed and started. Using just `unomi:start` without specifying the configuration is deprecated.

==== Deploying the generated binary package

The "package" sub-project generates a pre-configured Apache Karaf installation that is the simplest way to get started.
Simply uncompress the package/target/unomi-VERSION.tar.gz (for Linux or Mac OS X) or
 package/target/unomi-VERSION.zip (for Windows) archive into the directory of your choice.

You can then start the server simply by using the command on UNIX/Linux/MacOS X :

[source]
----
./bin/karaf
----

or on Windows shell :

[source]
----
bin\karaf.bat
----

You will then need to launch (only on the first Karaf start) the Apache Unomi packages using the following Apache Karaf
shell command:

[source]
----
unomi:start
----

==== Deploying into an existing Karaf server

This is only needed if you didn't use the generated package. Also, this is the preferred way to install a development
environment if you intend to re-deploy the context server KAR iteratively.

Additional requirements:
* Apache Karaf 4.2.x, http://karaf.apache.org[http://karaf.apache.org]

Before deploying, make sure that you have Apache Karaf properly installed. Depending of your usage, you may also have to increase the
 memory size by adjusting the following environment values in the bin/setenv(.bat)
files (at the end of the file):

[source]
----
   MY_DIRNAME=`dirname $0`
   MY_KARAF_HOME=`cd "$MY_DIRNAME/.."; pwd`
   export KARAF_OPTS="$KARAF_OPTS -Xmx3G"
----

Install the WAR support and CXF into Karaf by doing the following in the Karaf command line:

[source]
----
   feature:repo-add cxf-jaxrs 3.3.4
   feature:repo-add mvn:org.apache.unomi/unomi-kar/VERSION/xml/features
   feature:install unomi-kar
----

Create a new $MY_KARAF_HOME/etc/org.apache.cxf.osgi.cfg file and put the following property inside :

[source]
----
   org.apache.cxf.servlet.context=/cxs
----

If all went smoothly, you should be able to access the context script here : http://localhost:8181/cxs/cluster[http://localhost:8181/cxs/cluster] .
 You should be able to login with karaf / karaf and see basic server information. If not something went wrong during the install.

==== JDK Selection on Mac OS X

You might need to select the JDK to run the tests in the itests subproject. In order to do so you can list the
installed JDKs with the following command :

[source]
----
/usr/libexec/java_home -V
----

which will output something like this :

[source]
----
Matching Java Virtual Machines (3):
    11.0.5, x86_64:	"OpenJDK 11.0.5"	/Library/Java/JavaVirtualMachines/openjdk-11.jdk/Contents/Home
    1.8.0_181, x86_64:	"Java SE 8"	/Library/Java/JavaVirtualMachines/jdk1.8.0_181.jdk/Contents/Home
    1.7.0_80, x86_64:	"Java SE 7"	/Library/Java/JavaVirtualMachines/jdk1.7.0_80.jdk/Contents/Home

/Library/Java/JavaVirtualMachines/openjdk-11.jdk/Contents/Home
----

You can then select the one you want using :

[source]
----
export JAVA_HOME=`/usr/libexec/java_home -v 11.0.5`
----

and then check that it was correctly referenced using:

[source]
----
java -version
----

which should give you a result such as this:

[source]
----
openjdk version "11.0.5" 2019-10-15
OpenJDK Runtime Environment (build 11.0.5+10)
OpenJDK 64-Bit Server VM (build 11.0.5+10, mixed mode)
----

==== Running the integration tests

The integration tests are not executed by default to make build time minimal, but it is recommended to run the
integration tests at least once before using the server to make sure that everything is ok in the build. Another way
to use these tests is to run them from a continuous integration server such as Jenkins, Apache Gump, Atlassian Bamboo or
 others.

Note : the integration tests require a JDK 11 or more recent !

To run the tests simply activate the following profile:

[source]
----
mvn -P integration-tests clean install
----

===== Selecting the Search Engine for Integration Tests

By default, integration tests target ElasticSearch. To run them against OpenSearch, set the activation property used by the OpenSearch profile (no additional -P flags are required):

[source]
----
mvn -P integration-tests -Duse.opensearch=true clean install
----

==== Testing with an example page

A default test page is provided at the following URL:

[source]
----
   http://localhost:8181/index.html
----

This test page will trigger the loading of the /cxs/context.js script, which will try to retrieving the user context
or create a new one if it doesn't exist yet. It also contains an experimental integration with Facebook Login, but it
doesn't yet save the context back to the context server.<|MERGE_RESOLUTION|>--- conflicted
+++ resolved
@@ -69,9 +69,6 @@
 +
 . The distributions will be available under "package/target" directory.
 
-<<<<<<< HEAD
-==== Installing a Search Engine
-=======
 ==== Using the build.sh script
 
 Apache Unomi 3.x provides a unified `build.sh` script that simplifies the build, deployment, and execution process.
@@ -162,8 +159,9 @@
 +
 For a complete list of options and examples, run `./build.sh --help`.
 
+==== Installing a Search Engine
+
 ==== Installing an ElasticSearch server
->>>>>>> 205f5815
 
 Starting with version 1.2, Apache Unomi no longer embeds a search engine server. You will need to install either ElasticSearch or OpenSearch as a standalone service.
 
