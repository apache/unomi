--- conflicted
+++ resolved
@@ -92,7 +92,6 @@
     migrate 1.4.0
 
 Follow the instructions and answer the prompts. If you used the above configuration as an example you can simply use the
-<<<<<<< HEAD
 default values.
 
 Be careful because the first address that the tool will ask for is the `target` (ElasticSearch 7) cluster, not the
@@ -100,10 +99,6 @@
 
 Note that it is also possible to change the index prefix to be different from the default `context` value
 so that you could host multiple Apache Unomi instances on the same ElasticSearch cluster.
-=======
-default values. Note that it is also possible to change the index prefix to be different from the default `context` value
-so that you could host multiple Apache Unomi instances on the same ElasticSearch cluster.
 
 Important note: only the data that Apache Unomi manages will be migrate. If you have any other data (for example Kibana
-or ElasticSearch monitoring indices) they will not be migrated by this migration tool.
->>>>>>> 325cae33
+or ElasticSearch monitoring indices) they will not be migrated by this migration tool.