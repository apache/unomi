package org.oasis_open.contextserver.api.rules;

/*
 * #%L
 * context-server-api
 * $Id:$
 * $HeadURL:$
 * %%
 * Copyright (C) 2014 - 2015 Jahia Solutions
 * %%
 * Licensed under the Apache License, Version 2.0 (the "License");
 * you may not use this file except in compliance with the License.
 * You may obtain a copy of the License at
 * 
 *      http://www.apache.org/licenses/LICENSE-2.0
 * 
 * Unless required by applicable law or agreed to in writing, software
 * distributed under the License is distributed on an "AS IS" BASIS,
 * WITHOUT WARRANTIES OR CONDITIONS OF ANY KIND, either express or implied.
 * See the License for the specific language governing permissions and
 * limitations under the License.
 * #L%
 */

import org.oasis_open.contextserver.api.Item;
import org.oasis_open.contextserver.api.Metadata;
import org.oasis_open.contextserver.api.MetadataItem;
import org.oasis_open.contextserver.api.actions.Action;
import org.oasis_open.contextserver.api.conditions.Condition;

import java.util.List;

/**
<<<<<<< HEAD
 * A conditional set of actions to be executed in response to incoming events.
=======
 * A conditional set of actions to be executed in response to incoming events. Triggering of rules is guarded by a condition: the rule is only triggered if the associated
 * condition ({@link #getCondition()}) is satisfied. Once a rule triggers, a list of actions ({@link #getActions()} can be performed as consequences.
 *
 * When rules trigger, a specific event is raised so that other parts of unomi can react to it accordingly. We can control how that event should be raised using
 * {@link #isRaiseEventOnlyOnceForProfile()} and {@link #isRaiseEventOnlyOnceForSession()}.
 *
 * We could also specify a priority for our rule in case it needs to be executed before other ones when similar conditions match. This is accomplished using the
 * {@link #getPriority()} property.
>>>>>>> 5cd06c05
 */
public class Rule extends MetadataItem {

    private static final long serialVersionUID = 3058739939263056507L;

    /**
     * The Rule ITEM_TYPE.
     *
     * @see Item for a discussion of ITEM_TYPE
     */
    public static final String ITEM_TYPE = "rule";

    private Condition condition;

    private List<Action> actions;

    private List<String> linkedItems;

    private boolean raiseEventOnlyOnceForProfile = false;

    private boolean raiseEventOnlyOnceForSession = false;

    private int priority;

    /**
     * Instantiates a new Rule.
     */
    public Rule() {
    }

    /**
     * Instantiates a new Rule with the specified {@link Metadata}.
     *
     * @param metadata the metadata
     */
    public Rule(Metadata metadata) {
        super(metadata);
    }

    /**
     * Retrieves the condition that, when satisfied, triggers the rule.
     *
     * @return the condition that, when satisfied, triggers the rule.
     */
    public Condition getCondition() {
        return condition;
    }

    /**
     * Sets the condition that, when satisfied, triggers the rule..
     *
     * @param condition the condition that, when satisfied, triggers the rule.
     */
    public void setCondition(Condition condition) {
        this.condition = condition;
    }

    /**
     * Retrieves the actions to be performed when this rule triggers.
     *
     * @return the actions to be performed when this rule triggers
     */
    public List<Action> getActions() {
        return actions;
    }

    /**
     * Sets the actions to be performed when this rule triggers.
     *
     * @param actions the actions to be performed when this rule triggers
     */
    public void setActions(List<Action> actions) {
        this.actions = actions;
    }

    /**
     * Retrieves the linked items.
     *
     * @return the linked items
     */
    public List<String> getLinkedItems() {
        return linkedItems;
    }

    /**
     * Sets the linked items.
     *
     * @param linkedItems the linked items
     */
    public void setLinkedItems(List<String> linkedItems) {
        this.linkedItems = linkedItems;
    }

    /**
     * Determines whether the event raised when the rule is triggered should only be raised once per {@link org.oasis_open.contextserver.api.Profile}.
     *
     * @return {@code true} if the rule-triggered event should only be raised once per profile, {@code false} otherwise
     */
    public boolean isRaiseEventOnlyOnceForProfile() {
        return raiseEventOnlyOnceForProfile;
    }

    /**
     * Specifies whether the event raised when the rule is triggered should only be raised once per {@link org.oasis_open.contextserver.api.Profile}.
     *
     * @param raiseEventOnlyOnceForProfile {@code true} if the rule-triggered event should only be raised once per profile, {@code false} otherwise
     */
    public void setRaiseEventOnlyOnceForProfile(boolean raiseEventOnlyOnceForProfile) {
        this.raiseEventOnlyOnceForProfile = raiseEventOnlyOnceForProfile;
    }

    /**
     * Determines whether the event raised when the rule is triggered should only be raised once per {@link org.oasis_open.contextserver.api.Session}.
     *
     * @return {@code true} if the rule-triggered event should only be raised once per session, {@code false} otherwise
     */
    public boolean isRaiseEventOnlyOnceForSession() {
        return raiseEventOnlyOnceForSession;
    }

    /**
     * Specifies whether the event raised when the rule is triggered should only be raised once per {@link org.oasis_open.contextserver.api.Session}.
     *
     * @param raiseEventOnlyOnceForSession {@code true} if the rule-triggered event should only be raised once per session, {@code false} otherwise
     */
    public void setRaiseEventOnlyOnceForSession(boolean raiseEventOnlyOnceForSession) {
        this.raiseEventOnlyOnceForSession = raiseEventOnlyOnceForSession;
    }

    /**
     * Retrieves the priority in case this Rule needs to be executed before other ones when similar conditions match.
     *
     * @return the priority
     */
    public int getPriority() {
        return priority;
    }

    /**
     * Sets the priority in case this Rule needs to be executed before other ones when similar conditions match.
     *
     * @param priority the priority
     */
    public void setPriority(int priority) {
        this.priority = priority;
    }
}<|MERGE_RESOLUTION|>--- conflicted
+++ resolved
@@ -31,9 +31,6 @@
 import java.util.List;
 
 /**
-<<<<<<< HEAD
- * A conditional set of actions to be executed in response to incoming events.
-=======
  * A conditional set of actions to be executed in response to incoming events. Triggering of rules is guarded by a condition: the rule is only triggered if the associated
  * condition ({@link #getCondition()}) is satisfied. Once a rule triggers, a list of actions ({@link #getActions()} can be performed as consequences.
  *
@@ -42,7 +39,6 @@
  *
  * We could also specify a priority for our rule in case it needs to be executed before other ones when similar conditions match. This is accomplished using the
  * {@link #getPriority()} property.
->>>>>>> 5cd06c05
  */
 public class Rule extends MetadataItem {
 
