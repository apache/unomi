--- conflicted
+++ resolved
@@ -19,12 +19,8 @@
     - name: Set up JDK 17
       uses: actions/setup-java@v1
       with:
-<<<<<<< HEAD
-        java-version: 11
-=======
         java-version: 17
         cache: maven
->>>>>>> 6d4525e1
     - name: Build and Unit tests
       run: mvn -U -ntp -e clean install
 
@@ -45,12 +41,8 @@
       - name: Set up JDK 17
         uses: actions/setup-java@v1
         with:
-<<<<<<< HEAD
-          java-version: 11
-=======
           java-version: 17
           cache: maven
->>>>>>> 6d4525e1
       - name: Integration tests
         run: |
           mvn -ntp clean install -Pintegration-tests,${{ matrix.search-engine }} \
@@ -60,21 +52,13 @@
         uses: actions/upload-artifact@v4
         if: false # UNOMI-746 Reactivate if necessary
         with:
-<<<<<<< HEAD
-          name: unomi-code-coverage-jdk11-${{ matrix.search-engine }}-${{ github.run_number }}
-=======
-          name: unomi-code-coverage-jdk17-${{ github.run_number }}
->>>>>>> 6d4525e1
+          name: unomi-code-coverage-jdk17-${{ matrix.search-engine }}-${{ github.run_number }}
           path: itests/target/site/jacoco
       - name: Archive unomi logs
         uses: actions/upload-artifact@v4
         if: failure()
         with:
-<<<<<<< HEAD
-          name: unomi-log-jdk11-${{ matrix.search-engine }}-${{ github.run_number }}
-=======
-          name: unomi-log-jdk17-${{ github.run_number }}
->>>>>>> 6d4525e1
+          name: unomi-log-jdk17-${{ matrix.search-engine }}-${{ github.run_number }}
           path: |
             itests/target/exam/**/data/log
             itests/target/elasticsearch0/data
