<?xml version="1.0" encoding="UTF-8"?>
<!--
  ~ Licensed to the Apache Software Foundation (ASF) under one or more
  ~ contributor license agreements.  See the NOTICE file distributed with
  ~ this work for additional information regarding copyright ownership.
  ~ The ASF licenses this file to You under the Apache License, Version 2.0
  ~ (the "License"); you may not use this file except in compliance with
  ~ the License.  You may obtain a copy of the License at
  ~
  ~      http://www.apache.org/licenses/LICENSE-2.0
  ~
  ~ Unless required by applicable law or agreed to in writing, software
  ~ distributed under the License is distributed on an "AS IS" BASIS,
  ~ WITHOUT WARRANTIES OR CONDITIONS OF ANY KIND, either express or implied.
  ~ See the License for the specific language governing permissions and
  ~ limitations under the License.
  -->

<project xmlns="http://maven.apache.org/POM/4.0.0" xmlns:xsi="http://www.w3.org/2001/XMLSchema-instance" xsi:schemaLocation="http://maven.apache.org/POM/4.0.0 http://maven.apache.org/xsd/maven-4.0.0.xsd">
    <modelVersion>4.0.0</modelVersion>

    <parent>
        <groupId>org.apache.unomi</groupId>
        <artifactId>unomi-root</artifactId>
        <version>3.1.0-SNAPSHOT</version>
    </parent>

    <artifactId>unomi-docker</artifactId>
    <name>Apache Unomi :: Docker Image</name>
    <description>Maven project to generate Docker image</description>

    <dependencyManagement>
        <dependencies>
            <dependency>
                <groupId>org.apache.unomi</groupId>
                <artifactId>unomi-bom</artifactId>
                <version>${project.version}</version>
                <type>pom</type>
                <scope>import</scope>
            </dependency>
        </dependencies>
    </dependencyManagement>

    <dependencies>
        <dependency>
            <groupId>org.apache.unomi</groupId>
            <artifactId>unomi</artifactId>
            <version>${project.version}</version>
            <type>tar.gz</type>
        </dependency>
    </dependencies>

    <build>
        <plugins>
            <plugin>
                <groupId>org.apache.maven.plugins</groupId>
                <artifactId>maven-dependency-plugin</artifactId>
                <executions>
                    <execution>
                        <id>copy</id>
                        <phase>process-resources</phase>
                        <goals>
                            <goal>copy</goal>
                        </goals>
                        <configuration>
                            <stripVersion>true</stripVersion>
                            <outputDirectory>${project.build.directory}/filtered-docker</outputDirectory>
                            <artifactItems>
                                <artifactItem>
                                    <groupId>org.apache.unomi</groupId>
                                    <artifactId>unomi</artifactId>
                                    <version>${project.version}</version>
                                    <type>tar.gz</type>
                                </artifactItem>
                            </artifactItems>
                        </configuration>
                    </execution>
                </executions>
            </plugin>
            <plugin>
                <groupId>org.apache.maven.plugins</groupId>
                <artifactId>maven-resources-plugin</artifactId>
                <executions>
                    <execution>
                        <id>filter-dockerfiles</id>
                        <phase>process-resources</phase>
                        <goals>
                            <goal>copy-resources</goal>
                        </goals>
                        <configuration>
                            <resources>
                                <!-- # Filtered Resources -->
                                <resource>
                                    <directory>${project.basedir}/src/main/docker</directory>
                                    <filtering>true</filtering>
                                    <includes>
                                        <include>docker-compose-es.yml</include>
                                        <include>docker-compose-build-es.yml</include>
                                        <include>docker-compose-os.yml</include>
                                        <include>docker-compose-build-os.yml</include>
                                    </includes>
                                </resource>
                                <!-- # Unfiltered Resources -->
                                <resource>
                                    <directory>${project.basedir}/src/main/docker</directory>
                                    <filtering>false</filtering>
                                    <excludes>
                                        <exclude>docker-compose-es.yml</exclude>
                                        <exclude>docker-compose-build-es.yml</exclude>
                                        <exclude>docker-compose-os.yml</exclude>
                                        <exclude>docker-compose-build-os.yml</exclude>
                                    </excludes>
                                </resource>
                            </resources>
                            <outputDirectory>${project.build.directory}/filtered-docker</outputDirectory>
                        </configuration>
                    </execution>
                </executions>
            </plugin>
            <plugin>
                <groupId>io.fabric8</groupId>
                <artifactId>docker-maven-plugin</artifactId>
<<<<<<< HEAD
=======
                <version>0.46.0</version>
>>>>>>> 0c44c9bd
                <configuration>
                    <images>
                        <image>
                            <alias>unomi</alias>
                            <name>apache/unomi:${project.version}</name>
                            <build>
                                <buildx>
                                    <platforms>
                                        <platform>linux/amd64</platform>
                                        <platform>linux/arm64</platform>
                                    </platforms>
                                </buildx>
                            </build>
                            <external>
                                <type>compose</type>
                                <basedir>${project.build.directory}/filtered-docker</basedir>
                                <composeFile>${project.build.directory}/filtered-docker/docker-compose-build-es.yml</composeFile>
                            </external>
                        </image>
                    </images>
                </configuration>
                <executions>
                    <execution>
                        <id>docker-build</id>
                        <goals>
                            <goal>build</goal>
                        </goals>
                    </execution>
                </executions>
            </plugin>
            <plugin>
                <groupId>org.codehaus.mojo</groupId>
                <artifactId>build-helper-maven-plugin</artifactId>
                <executions>
                    <execution>
                        <id>attach-artifacts</id>
                        <phase>package</phase>
                        <goals>
                            <goal>attach-artifact</goal>
                        </goals>
                        <configuration>
                            <artifacts>
                                <artifact>
                                    <file>
                                        ${project.build.directory}/filtered-docker/docker-compose-es.yml
                                    </file>
                                    <type>yml</type>
                                    <classifier>docker-compose-es</classifier>
                                </artifact>
                                <artifact>
                                    <file>
                                        ${project.build.directory}/filtered-docker/docker-compose-os.yml
                                    </file>
                                    <type>yml</type>
                                    <classifier>docker-compose-os</classifier>
                                </artifact>
                            </artifacts>
                        </configuration>
                    </execution>
                </executions>
            </plugin>
        </plugins>
    </build>

</project><|MERGE_RESOLUTION|>--- conflicted
+++ resolved
@@ -120,10 +120,7 @@
             <plugin>
                 <groupId>io.fabric8</groupId>
                 <artifactId>docker-maven-plugin</artifactId>
-<<<<<<< HEAD
-=======
                 <version>0.46.0</version>
->>>>>>> 0c44c9bd
                 <configuration>
                     <images>
                         <image>
